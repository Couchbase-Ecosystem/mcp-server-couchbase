# Couchbase MCP Server

An [MCP](https://modelcontextprotocol.io/) server implementation of Couchbase that allows LLMs to directly interact with Couchbase clusters.

<a href="https://glama.ai/mcp/servers/@Couchbase-Ecosystem/mcp-server-couchbase">
  <img width="380" height="200" src="https://glama.ai/mcp/servers/@Couchbase-Ecosystem/mcp-server-couchbase/badge" alt="Couchbase Server MCP server" />
</a>

## Features

- Get a list of all the scopes and collections in the specified bucket
- Get the structure for a collection
- Get a document by ID from a specified scope and collection
- Upsert a document by ID to a specified scope and collection
- Delete a document by ID from a specified scope and collection
- Run a [SQL++ query](https://www.couchbase.com/sqlplusplus/) on a specified scope
  - There is an option in the MCP server, `READ_ONLY_QUERY_MODE` that is set to true by default to disable running SQL++ queries that change the data or the underlying collection structure. Note that the documents can still be updated by ID.
- Get the status of the MCP server
- Check the cluster credentials by connecting to the cluster

## Prerequisites

- Python 3.10 or higher.
- A running Couchbase cluster. The easiest way to get started is to use [Capella](https://docs.couchbase.com/cloud/get-started/create-account.html#getting-started) free tier, which is fully managed version of Couchbase server. You can follow [instructions](https://docs.couchbase.com/cloud/clusters/data-service/import-data-documents.html#import-sample-data) to import one of the sample datasets or import your own.
- [uv](https://docs.astral.sh/uv/) installed to run the server.
- An [MCP client](https://modelcontextprotocol.io/clients) such as [Claude Desktop](https://claude.ai/download) installed to connect the server to Claude. The instructions are provided for Claude Desktop and Cursor. Other MCP clients could be used as well.

## Configuration

The MCP server can be run either from the pre built PyPI package or the source using uv.

### Running from PyPI

We publish a pre built [PyPI package](https://pypi.org/project/couchbase-mcp-server/) for the MCP server.

#### Server Configuration using Pre built Package for MCP Clients

```json
{
  "mcpServers": {
    "couchbase": {
      "command": "uvx",
      "args": ["couchbase-mcp-server"],
      "env": {
        "CB_CONNECTION_STRING": "couchbases://connection-string",
        "CB_USERNAME": "username",
        "CB_PASSWORD": "password",
        "CB_BUCKET_NAME": "bucket_name"
      }
    }
  }
}
```

> Note: If you have other MCP servers in use in the client, you can add it to the existing `mcpServers` object.

### Running from Source

The MCP server can be run from the source using this repository.

#### Clone the repository to your local machine.

```bash
git clone https://github.com/Couchbase-Ecosystem/mcp-server-couchbase.git
```

#### Server Configuration using Source for MCP Clients

This is the common configuration for the MCP clients such as Claude Desktop, Cursor, Windsurf Editor.

```json
{
  "mcpServers": {
    "couchbase": {
      "command": "uv",
      "args": [
        "--directory",
        "path/to/cloned/repo/mcp-server-couchbase/",
        "run",
        "src/mcp_server.py"
      ],
      "env": {
        "CB_CONNECTION_STRING": "couchbases://connection-string",
        "CB_USERNAME": "username",
        "CB_PASSWORD": "password",
        "CB_BUCKET_NAME": "bucket_name"
      }
    }
  }
}
```

> Note: `path/to/cloned/repo/mcp-server-couchbase/` should be the path to the cloned repository on your local machine. Don't forget the trailing slash at the end!

> Note: If you have other MCP servers in use in the client, you can add it to the existing `mcpServers` object.

### Additional Configuration for MCP Server

The server can be configured using environment variables or command line arguments:

| Environment Variable   | CLI Argument             | Description                                       | Default      |
| ---------------------- | ------------------------ | ------------------------------------------------- | ------------ |
| `CB_CONNECTION_STRING` | `--connection-string`    | Connection string to the Couchbase cluster        | **Required** |
| `CB_USERNAME`          | `--username`             | Username with bucket access                       | **Required** |
| `CB_PASSWORD`          | `--password`             | Password for authentication                       | **Required** |
| `CB_BUCKET_NAME`       | `--bucket-name`          | Name of the bucket to access                      | **Required** |
| `READ_ONLY_QUERY_MODE` | `--read-only-query-mode` | Prevent data modification queries                 | `true`       |
| `MCP_TRANSPORT`        | `--transport`            | Transport mode: `stdio`, `streamable-http`, `sse` | `stdio`      |
| `FASTMCP_HOST`         | `--host`                 | Host for HTTP/SSE transport modes                 | `127.0.0.1`  |
| `FASTMCP_PORT`         | `--port`                 | Port for HTTP/SSE transport modes                 | `8000`       |

#### Client Specific Configuration

<details>
<summary>Claude Desktop</summary>

Follow the steps below to use Couchbase MCP server with Claude Desktop MCP client

1. The MCP server can now be added to Claude Desktop by editing the configuration file. More detailed instructions can be found on the [MCP quickstart guide](https://modelcontextprotocol.io/quickstart/user).

   - On Mac, the configuration file is located at `~/Library/Application Support/Claude/claude_desktop_config.json`
   - On Windows, the configuration file is located at `%APPDATA%\Claude\claude_desktop_config.json`

   Open the configuration file and add the [configuration](#configuration) to the `mcpServers` section.

2. Restart Claude Desktop to apply the changes.

3. You can now use the server in Claude Desktop to run queries on the Couchbase cluster using natural language and perform CRUD operations on documents.

Logs

The logs for Claude Desktop can be found in the following locations:

- MacOS: ~/Library/Logs/Claude
- Windows: %APPDATA%\Claude\Logs

The logs can be used to diagnose connection issues or other problems with your MCP server configuration. For more details, refer to the [official documentation](https://modelcontextprotocol.io/quickstart/user#troubleshooting).

</details>

<details>
<summary>Cursor</summary>

Follow steps below to use Couchbase MCP server with Cursor:

1. Install [Cursor](https://cursor.sh/) on your machine.

2. In Cursor, go to Cursor > Cursor Settings > Tools & Integrations > MCP Tools. Also, checkout the docs on [setting up MCP server configuration](https://docs.cursor.com/en/context/mcp#configuring-mcp-servers) from Cursor.

3. Specify the same [configuration](#configuration). You may need to add the server configuration under a parent key of mcpServers.

4. Save the configuration.

5. You will see couchbase as an added server in MCP servers list. Refresh to see if server is enabled.

6. You can now use the Couchbase MCP server in Cursor to query your Couchbase cluster using natural language and perform CRUD operations on documents.

For more details about MCP integration with Cursor, refer to the [official Cursor MCP documentation](https://docs.cursor.com/en/context/mcp).

Logs

In the bottom panel of Cursor, click on "Output" and select "Cursor MCP" from the dropdown menu to view server logs. This can help diagnose connection issues or other problems with your MCP server configuration.

</details>

<details>
<summary>Windsurf Editor</summary>

Follow the steps below to use the Couchbase MCP server with [Windsurf Editor](https://windsurf.com/).

1. Install [Windsurf Editor](https://windsurf.com/download) on your machine.

2. In Windsurf Editor, navigate to Command Palette > Windsurf MCP Configuration Panel or Windsurf - Settings > Advanced > Cascade > Model Context Protocol (MCP) Servers. For more details on the configuration, please refer to the [official documentation](https://docs.windsurf.com/windsurf/cascade/mcp#adding-a-new-mcp-plugin).

3. Click on Add Server and then Add custom server. On the configuration that opens in the editor, add the Couchbase MCP Server [configuration](#configuration) from above.

4. Save the configuration.

5. You will see couchbase as an added server in MCP Servers list under Advanced Settings. Refresh to see if server is enabled.

6. You can now use the Couchbase MCP server in Windsurf Editor to query your Couchbase cluster using natural language and perform CRUD operations on documents.

For more details about MCP integration with Windsurf Editor, refer to the official [Windsurf MCP documentation](https://docs.windsurf.com/windsurf/cascade/mcp).

</details>

## Streamable HTTP Transport Mode

<<<<<<< HEAD
The MCP Server can be run in [Streamable HTTP](https://modelcontextprotocol.io/specification/2025-06-18/basic/transports#streamable-http) transport mode which allows multiple clients to connect to the same server instance via HTTP.
=======
The MCP Server can be run in [Streamable HTTP](https://modelcontextprotocol.io/specification/2025-06-18/basic/transports#streamable-http) transport mode. [Check](https://modelcontextprotocol.io/clients) if your MCP client supports streamable-http transport before attempting to connect to MCP server in this mode.

> Note: This mode does not include authorization support.
>>>>>>> baa5861d

### Usage

By default, the MCP server will run on port 8000 but this can be configured using the `--port` or `FASTMCP_PORT` environment variable.

```bash
uvx couchbase-mcp-server --connection-string='<couchbase_connection_string>' --username='<database_username>' --password='<database_password>' --bucket-name='<couchbase_bucket_to_use>' --read-only-query-mode=true --transport=streamable-http
```

The server will be available on http://localhost:8000/mcp. This can be used in MCP clients supporting streamable http transport mode such as Cursor.

### MCP Client Configuration

```json
{
  "mcpServers": {
    "couchbase-streamable-http-mode": {
      "url": "http://localhost:8000/mcp"
    }
  }
}
```

## SSE Transport Mode (Deprecated)

There is an option to run the MCP server in [Server-Sent Events (SSE)](https://modelcontextprotocol.io/specification/2024-11-05/basic/transports#http-with-sse) transport mode.

> Note: SSE mode has been [deprecated](https://modelcontextprotocol.io/docs/concepts/transports#server-sent-events-sse-deprecated) by MCP. We have support for [Streamable HTTP](#streamable-http-transport-mode).

### Usage

By default, the MCP server will run on port 8000 but this can be configured using the `--port` or `FASTMCP_PORT` environment variable.

```bash
 uvx couchbase-mcp-server --connection-string='<couchbase_connection_string>' --username='<database_username>' --password='<database_password>' --bucket-name='<couchbase_bucket_to_use>' --read-only-query-mode=true --transport=sse
```

The server will be available on http://localhost:8000/sse. This can be used in MCP clients supporting SSE transport mode such as Cursor.

### MCP Client Configuration

```json
{
  "mcpServers": {
    "couchbase-sse-mode": {
      "url": "http://localhost:8000/sse"
    }
  }
}
```

## Docker Image

The MCP server can also be built and run as a Docker container. Prebuilt images can be found on [DockerHub](https://hub.docker.com/r/couchbaseecosystem/mcp-server-couchbase).

Alternatively, we are part of the [Docker MCP Catalog](https://hub.docker.com/mcp/server/couchbase/overview).

### Building Image

```bash
docker build -t mcp/couchbase .
```

### Running

The MCP server can be run with the environment variables being used to configure the Couchbase settings. The environment variables are the same as described in the [Configuration section](#server-configuration-for-mcp-clients).

```bash

docker run --rm -i \
  -e CB_CONNECTION_STRING=<couchbase_connection_string> \
  -e CB_USERNAME=<database_user> \
  -e CB_PASSWORD=<database_password> \
  -e CB_BUCKET_NAME=<bucket_name> \
  -e MCP_TRANSPORT=<stdio|streamable-http|sse> \
  -e READ_ONLY_QUERY_MODE=<true|false> \
  -e FASTMCP_PORT=9001 \
  mcp/couchbase
```

<<<<<<< HEAD
#### MCP Client Configuration

```json
{
  "mcpServers": {
    "docker-cb": {
      "command": "docker",
      "args": [
        "run",
        "--rm",
        "-i",
        "-e",
        "CB_CONNECTION_STRING='<couchbase_connection_string>'",
        "-e",
        "CB_USERNAME='<database_user>'",
        "-e",
        "CB_PASSWORD='<database_password>'",
        "-e",
        "CB_BUCKET_NAME='<bucket_name>'",
        "mcp/couchbase"
      ]
    }
  }
}
```
=======
Notes

- The `couchbase_connection_string` value depends on whether the Couchbase server is running on the same host machine, in another Docker container, or on a remote host. If your Couchbase server is running on your host machine, your connection string would likely be of the form `couchbase://host.docker.internal`. For details refer to the [docker documentation](https://docs.docker.com/desktop/features/networking/#i-want-to-connect-from-a-container-to-a-service-on-the-host).
- You can specify the container's networking using the `--network=<your_network>` option. The network you choose depends on your environment; the default is `bridge`. For details, refer to [network drivers in docker](https://docs.docker.com/engine/network/drivers/).
>>>>>>> baa5861d

### Risks Associated with LLMs

- The use of large language models and similar technology involves risks, including the potential for inaccurate or harmful outputs.
- Couchbase does not review or evaluate the quality or accuracy of such outputs, and such outputs may not reflect Couchbase's views.
- You are solely responsible for determining whether to use large language models and related technology, and for complying with any license terms, terms of use, and your organization's policies governing your use of the same.

### Managed MCP Server

The Couchbase MCP server can also be used as a managed server in your agentic applications via [Smithery.ai](https://smithery.ai/server/@Couchbase-Ecosystem/mcp-server-couchbase).

## Troubleshooting Tips

- Ensure the path to your MCP server repository is correct in the configuration if running from source.
- Verify that your Couchbase connection string, database username, password and bucket name are correct.
- If using Couchbase Capella, ensure that the cluster is [accessible](https://docs.couchbase.com/cloud/clusters/allow-ip-address.html) from the machine where the MCP server is running.
- Check that the database user has proper permissions to access the specified bucket.
- Confirm that the uv package manager is properly installed and accessible. You may need to provide absolute path to uv/uvx in the `command` field in the configuration.
- Check the logs for any errors or warnings that may indicate issues with the MCP server. The server logs are under the name, `mcp-server-couchbase.log`.
- If you are observing issues running your MCP server from source after updating your local MCP server repository, try running [`uv sync`](https://docs.astral.sh/uv/concepts/projects/sync/#syncing-the-environment) to update the dependencies.

---

## 👩‍💻 Contributing

We welcome contributions from the community! Whether you want to fix bugs, add features, or improve documentation, your help is appreciated.

If you need help, have found a bug, or want to contribute improvements, the best place to do that is right here — by [opening a GitHub issue](https://github.com/Couchbase-Ecosystem/mcp-server-couchbase/issues).

### For Developers

If you're interested in contributing code or setting up a development environment:

📖 **See [CONTRIBUTING.md](CONTRIBUTING.md)** for comprehensive developer setup instructions, including:

- Development environment setup with `uv`
- Code linting and formatting with Ruff
- Pre-commit hooks installation
- Project structure overview
- Development workflow and practices

### Quick Start for Contributors

```bash
# Clone and setup
git clone https://github.com/Couchbase-Ecosystem/mcp-server-couchbase.git
cd mcp-server-couchbase

# Install with development dependencies
uv sync --extra dev

# Install pre-commit hooks
uv run pre-commit install

# Run linting
./scripts/lint.sh
```

---

## 📢 Support Policy

We truly appreciate your interest in this project!
This project is **Couchbase community-maintained**, which means it's **not officially supported** by our support team. However, our engineers are actively monitoring and maintaining this repo and will try to resolve issues on a best-effort basis.

Our support portal is unable to assist with requests related to this project, so we kindly ask that all inquiries stay within GitHub.

Your collaboration helps us all move forward together — thank you!<|MERGE_RESOLUTION|>--- conflicted
+++ resolved
@@ -186,13 +186,10 @@
 
 ## Streamable HTTP Transport Mode
 
-<<<<<<< HEAD
 The MCP Server can be run in [Streamable HTTP](https://modelcontextprotocol.io/specification/2025-06-18/basic/transports#streamable-http) transport mode which allows multiple clients to connect to the same server instance via HTTP.
-=======
-The MCP Server can be run in [Streamable HTTP](https://modelcontextprotocol.io/specification/2025-06-18/basic/transports#streamable-http) transport mode. [Check](https://modelcontextprotocol.io/clients) if your MCP client supports streamable-http transport before attempting to connect to MCP server in this mode.
+Check if your [MCP client](https://modelcontextprotocol.io/clients) supports streamable-http transport before attempting to connect to MCP server in this mode.
 
 > Note: This mode does not include authorization support.
->>>>>>> baa5861d
 
 ### Usage
 
@@ -260,23 +257,9 @@
 
 The MCP server can be run with the environment variables being used to configure the Couchbase settings. The environment variables are the same as described in the [Configuration section](#server-configuration-for-mcp-clients).
 
-```bash
-
-docker run --rm -i \
-  -e CB_CONNECTION_STRING=<couchbase_connection_string> \
-  -e CB_USERNAME=<database_user> \
-  -e CB_PASSWORD=<database_password> \
-  -e CB_BUCKET_NAME=<bucket_name> \
-  -e MCP_TRANSPORT=<stdio|streamable-http|sse> \
-  -e READ_ONLY_QUERY_MODE=<true|false> \
-  -e FASTMCP_PORT=9001 \
-  mcp/couchbase
-```
-
-<<<<<<< HEAD
 #### MCP Client Configuration
 
-```json
+````json
 {
   "mcpServers": {
     "docker-cb": {
@@ -298,13 +281,11 @@
     }
   }
 }
-```
-=======
+
 Notes
 
 - The `couchbase_connection_string` value depends on whether the Couchbase server is running on the same host machine, in another Docker container, or on a remote host. If your Couchbase server is running on your host machine, your connection string would likely be of the form `couchbase://host.docker.internal`. For details refer to the [docker documentation](https://docs.docker.com/desktop/features/networking/#i-want-to-connect-from-a-container-to-a-service-on-the-host).
 - You can specify the container's networking using the `--network=<your_network>` option. The network you choose depends on your environment; the default is `bridge`. For details, refer to [network drivers in docker](https://docs.docker.com/engine/network/drivers/).
->>>>>>> baa5861d
 
 ### Risks Associated with LLMs
 
@@ -324,7 +305,7 @@
 - Check that the database user has proper permissions to access the specified bucket.
 - Confirm that the uv package manager is properly installed and accessible. You may need to provide absolute path to uv/uvx in the `command` field in the configuration.
 - Check the logs for any errors or warnings that may indicate issues with the MCP server. The server logs are under the name, `mcp-server-couchbase.log`.
-- If you are observing issues running your MCP server from source after updating your local MCP server repository, try running [`uv sync`](https://docs.astral.sh/uv/concepts/projects/sync/#syncing-the-environment) to update the dependencies.
+- If you are observing issues running your MCP server from source after updating your local MCP server repository, try running `uv sync` to update the [dependencies](https://docs.astral.sh/uv/concepts/projects/sync/#syncing-the-environment).
 
 ---
 
@@ -361,7 +342,7 @@
 
 # Run linting
 ./scripts/lint.sh
-```
+````
 
 ---
 
