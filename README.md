--- conflicted
+++ resolved
@@ -14,14 +14,6 @@
 
 - Get a list of all the scopes and collections in the specified bucket
 - Get the structure for a collection
-<<<<<<< HEAD
-- Get a document by ID from a specified bucket, scope and collection
-- Upsert a document by ID to a specified bucket, scope and collection
-- Delete a document by ID from a specified bucket, scope and collection
-- Run a [SQL++ query](https://www.couchbase.com/sqlplusplus/) on a specified bucket and scope
-  - There is an option in the MCP server, `READ_ONLY_QUERY_MODE` that is set to true by default to disable running SQL++ queries that change the data or the underlying collection structure. Note that the documents can still be updated by ID.
-- Retreive Index Advisor advice for a query on a specified bucket and scope.
-=======
 - Get a document by ID from a specified scope and collection
 - Upsert a document by ID to a specified scope and collection
 - Delete a document by ID from a specified scope and collection
@@ -29,7 +21,6 @@
   - There is an option in the MCP server, `CB_MCP_READ_ONLY_QUERY_MODE` that is set to true by default to disable running SQL++ queries that change the data or the underlying collection structure. Note that the documents can still be updated by ID.
 - Get the status of the MCP server
 - Check the cluster credentials by connecting to the cluster
->>>>>>> 23715ff4
 
 ## Prerequisites
 
@@ -102,17 +93,7 @@
 }
 ```
 
-<<<<<<< HEAD
-The server can be configured using environment variables. The following variables are supported:
-
-- `CB_CONNECTION_STRING`: The connection string to the Couchbase cluster
-- `CB_USERNAME`: The username with access to the bucket to use to connect
-- `CB_PASSWORD`: The password for the username to connect
-- `READ_ONLY_QUERY_MODE`: Setting to configure whether SQL++ queries that allow data to be modified are allowed. It is set to True by default.
-- `path/to/cloned/repo/mcp-server-couchbase/` should be the path to the cloned repository on your local machine. Don't forget the trailing slash at the end!
-=======
 > Note: `path/to/cloned/repo/mcp-server-couchbase/` should be the path to the cloned repository on your local machine. Don't forget the trailing slash at the end!
->>>>>>> 23715ff4
 
 > Note: If you have other MCP servers in use in the client, you can add it to the existing `mcpServers` object.
 
@@ -267,11 +248,7 @@
   --transport=sse
 ```
 
-<<<<<<< HEAD
-> uv run src/mcp_server.py --connection-string='<couchbase_connection_string>' --username='<database_username>' --password='<database_password>' --read-only-query-mode=true --transport=sse
-=======
 The server will be available on http://localhost:8000/sse. This can be used in MCP clients supporting SSE transport mode such as Cursor.
->>>>>>> 23715ff4
 
 ### MCP Client Configuration
 
@@ -343,16 +320,11 @@
   -e CB_CONNECTION_STRING='<couchbase_connection_string>' \
   -e CB_USERNAME='<database_user>' \
   -e CB_PASSWORD='<database_password>' \
-<<<<<<< HEAD
-  -e MCP_TRANSPORT='stdio/sse' \
-  -e READ_ONLY_QUERY_MODE="true/false" \
-=======
   -e CB_BUCKET_NAME='<bucket_name>' \
   -e CB_MCP_TRANSPORT='<http|sse|stdio>' \
   -e CB_MCP_READ_ONLY_QUERY_MODE='<true|false>' \
   -e CB_MCP_PORT=9001 \
   -p 9001:9001 \
->>>>>>> 23715ff4
   mcp/couchbase
 ```
 
