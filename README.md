--- conflicted
+++ resolved
@@ -4,18 +4,12 @@
 
 ## Features
 
-<<<<<<< HEAD
 - Get a list of all the scopes and collections in the specified bucket
 - Get the structure for a collection
 - Get a document by ID from a specified scope and collection
 - Upsert a document by ID to a specified scope and collection
 - Delete a document by ID from a specified scope and collection
 - Run a [SQL++ query](https://www.couchbase.com/sqlplusplus/) on a specified scope
-=======
-- Get a list of all the scopes and collections in the specified bucket in a Couchbase cluster
-- Get the structure for a collection in a Couchbase cluster
-- Run a [SQL++ query](https://www.couchbase.com/sqlplusplus/) against data in Couchbase cluster bucket
->>>>>>> 2f701f39
 
 ## Prerequisites
 
