# Couchbase MCP Server

An [MCP](https://modelcontextprotocol.io/) server implementation of Couchbase that allows LLMs to directly interact with Couchbase clusters.

[![License](https://img.shields.io/badge/License-Apache_2.0-blue.svg)](https://opensource.org/licenses/Apache-2.0) [![Python 3.10+](https://img.shields.io/badge/python-3.10+-blue.svg)](https://www.python.org/downloads/) [![PyPI version](https://badge.fury.io/py/couchbase-mcp-server.svg)](https://pypi.org/project/couchbase-mcp-server/) [![Verified on MseeP](https://mseep.ai/badge.svg)](https://mseep.ai/app/13fce476-0e74-4b1e-ab82-1df2a3204809)

[![Trust Score](https://archestra.ai/mcp-catalog/api/badge/quality/Couchbase-Ecosystem/mcp-server-couchbase)](https://archestra.ai/mcp-catalog/couchbase-ecosystem__mcp-server-couchbase)

<a href="https://glama.ai/mcp/servers/@Couchbase-Ecosystem/mcp-server-couchbase">
  <img width="380" height="200" src="https://glama.ai/mcp/servers/@Couchbase-Ecosystem/mcp-server-couchbase/badge" alt="Couchbase Server MCP server" />
</a>

## Features

- Get a list of all the scopes and collections in the specified bucket
- Get the structure for a collection
- Get a document by ID from a specified scope and collection
- Upsert a document by ID to a specified scope and collection
- Delete a document by ID from a specified scope and collection
- Run a [SQL++ query](https://www.couchbase.com/sqlplusplus/) on a specified scope
  - There is an option in the MCP server, `CB_MCP_READ_ONLY_QUERY_MODE` that is set to true by default to disable running SQL++ queries that change the data or the underlying collection structure. Note that the documents can still be updated by ID.
- Get the status of the MCP server
- Check the cluster credentials by connecting to the cluster


## Prerequisites

- Python 3.10 or higher.
- A running Couchbase cluster. The easiest way to get started is to use [Capella](https://docs.couchbase.com/cloud/get-started/create-account.html#getting-started) free tier, which is fully managed version of Couchbase server. You can follow [instructions](https://docs.couchbase.com/cloud/clusters/data-service/import-data-documents.html#import-sample-data) to import one of the sample datasets or import your own.
- [uv](https://docs.astral.sh/uv/) installed to run the server.
- An [MCP client](https://modelcontextprotocol.io/clients) such as [Claude Desktop](https://claude.ai/download) installed to connect the server to Claude. The instructions are provided for Claude Desktop and Cursor. Other MCP clients could be used as well.

## Configuration

The MCP server can be run either from the pre built PyPI package or the source using uv.

### Running from PyPI

We publish a pre built [PyPI package](https://pypi.org/project/couchbase-mcp-server/) for the MCP server.

#### Server Configuration using Pre built Package for MCP Clients

```json
{
  "mcpServers": {
    "couchbase": {
      "command": "uvx",
      "args": ["couchbase-mcp-server"],
      "env": {
        "CB_CONNECTION_STRING": "couchbases://connection-string",
        "CB_USERNAME": "username",
        "CB_PASSWORD": "password",
        "CB_BUCKET_NAME": "bucket_name"
      }
    }
  }
}
```

> Note: If you have other MCP servers in use in the client, you can add it to the existing `mcpServers` object.

### Running from Source

The MCP server can be run from the source using this repository.

#### Clone the repository to your local machine.

```bash
git clone https://github.com/Couchbase-Ecosystem/mcp-server-couchbase.git
```

#### Server Configuration using Source for MCP Clients

This is the common configuration for the MCP clients such as Claude Desktop, Cursor, Windsurf Editor.
Using Basic Auth:
```json
{
  "mcpServers": {
    "couchbase": {
      "command": "uv",
      "args": [
        "--directory",
        "path/to/cloned/repo/mcp-server-couchbase/",
        "run",
        "src/mcp_server.py"
      ],
      "env": {
        "CB_CONNECTION_STRING": "couchbases://connection-string",
        "CB_USERNAME": "username",
        "CB_PASSWORD": "password",
        "CA_CERT_PATH" : "path/to/ca.crt"
      }
    }
  }
}
```

Using mTLS:

```json
{
  "mcpServers": {
    "couchbase": {
      "command": "uv",
      "args": [
        "--directory",
        "path/to/cloned/repo/mcp-server-couchbase/",
        "run",
        "src/mcp_server.py"
      ],
      "env": {
        "CB_CONNECTION_STRING": "couchbases://connection-string",
        "CLIENT_CERT_PATH": "path/to/client/cert_and_key/",
        "CA_CERT_PATH" : "path/to/ca.crt"
      }
    }
  }
}
```

<<<<<<< HEAD
The server can be configured using environment variables. The following variables are supported:

- `CB_CONNECTION_STRING`: The connection string to the Couchbase cluster
- `CB_USERNAME`: The username with access to the bucket to use to connect. Must be set if using Basic Auth and unset if using mTLS.
- `CB_PASSWORD`: The password for the username to connect. Must be set if using Basic Auth and unset if using mTLS with client certificate.
- `CLIENT_CERT_PATH`: The path to client certificate (named client.pem) and key (named client.key) for mTLS authentication. Must be set if using mTLS and unset if using Basic Auth with username and password. 
- `CA_CERT_PATH`: The path to the CA certificate for trusted TLS connection to the server. If not provided, locally trusted certificate store will be used.
- `READ_ONLY_QUERY_MODE`: Setting to configure whether SQL++ queries that allow data to be modified are allowed. It is set to True by default.
- `path/to/cloned/repo/mcp-server-couchbase/` should be the path to the cloned repository on your local machine. Don't forget the trailing slash at the end!
=======
> Note: `path/to/cloned/repo/mcp-server-couchbase/` should be the path to the cloned repository on your local machine. Don't forget the trailing slash at the end!
>>>>>>> df4c3ada

> Note: If you have other MCP servers in use in the client, you can add it to the existing `mcpServers` object.

### Additional Configuration for MCP Server

The server can be configured using environment variables or command line arguments:

| Environment Variable          | CLI Argument             | Description                                | Default      |
| ----------------------------- | ------------------------ | ------------------------------------------ | ------------ |
| `CB_CONNECTION_STRING`        | `--connection-string`    | Connection string to the Couchbase cluster | **Required** |
| `CB_USERNAME`                 | `--username`             | Username with bucket access                | **Required** |
| `CB_PASSWORD`                 | `--password`             | Password for authentication                | **Required** |
| `CB_BUCKET_NAME`              | `--bucket-name`          | Name of the bucket to access               | **Required** |
| `CB_MCP_READ_ONLY_QUERY_MODE` | `--read-only-query-mode` | Prevent data modification queries          | `true`       |
| `CB_MCP_TRANSPORT`            | `--transport`            | Transport mode: `stdio`, `http`, `sse`     | `stdio`      |
| `CB_MCP_HOST`                 | `--host`                 | Host for HTTP/SSE transport modes          | `127.0.0.1`  |
| `CB_MCP_PORT`                 | `--port`                 | Port for HTTP/SSE transport modes          | `8000`       |

You can also check the version of the server using:

```bash
uvx couchbase-mcp-server --version
```

#### Client Specific Configuration

<details>
<summary>Claude Desktop</summary>

Follow the steps below to use Couchbase MCP server with Claude Desktop MCP client

1. The MCP server can now be added to Claude Desktop by editing the configuration file. More detailed instructions can be found on the [MCP quickstart guide](https://modelcontextprotocol.io/quickstart/user).

   - On Mac, the configuration file is located at `~/Library/Application Support/Claude/claude_desktop_config.json`
   - On Windows, the configuration file is located at `%APPDATA%\Claude\claude_desktop_config.json`

   Open the configuration file and add the [configuration](#configuration) to the `mcpServers` section.

2. Restart Claude Desktop to apply the changes.

3. You can now use the server in Claude Desktop to run queries on the Couchbase cluster using natural language and perform CRUD operations on documents.

Logs

The logs for Claude Desktop can be found in the following locations:

- MacOS: ~/Library/Logs/Claude
- Windows: %APPDATA%\Claude\Logs

The logs can be used to diagnose connection issues or other problems with your MCP server configuration. For more details, refer to the [official documentation](https://modelcontextprotocol.io/quickstart/user#troubleshooting).

</details>

<details>
<summary>Cursor</summary>

Follow steps below to use Couchbase MCP server with Cursor:

1. Install [Cursor](https://cursor.sh/) on your machine.

2. In Cursor, go to Cursor > Cursor Settings > Tools & Integrations > MCP Tools. Also, checkout the docs on [setting up MCP server configuration](https://docs.cursor.com/en/context/mcp#configuring-mcp-servers) from Cursor.

3. Specify the same [configuration](#configuration). You may need to add the server configuration under a parent key of mcpServers.

4. Save the configuration.

5. You will see couchbase as an added server in MCP servers list. Refresh to see if server is enabled.

6. You can now use the Couchbase MCP server in Cursor to query your Couchbase cluster using natural language and perform CRUD operations on documents.

For more details about MCP integration with Cursor, refer to the [official Cursor MCP documentation](https://docs.cursor.com/en/context/mcp).

Logs

In the bottom panel of Cursor, click on "Output" and select "Cursor MCP" from the dropdown menu to view server logs. This can help diagnose connection issues or other problems with your MCP server configuration.

</details>

<details>
<summary>Windsurf Editor</summary>

Follow the steps below to use the Couchbase MCP server with [Windsurf Editor](https://windsurf.com/).

1. Install [Windsurf Editor](https://windsurf.com/download) on your machine.

2. In Windsurf Editor, navigate to Command Palette > Windsurf MCP Configuration Panel or Windsurf - Settings > Advanced > Cascade > Model Context Protocol (MCP) Servers. For more details on the configuration, please refer to the [official documentation](https://docs.windsurf.com/windsurf/cascade/mcp#adding-a-new-mcp-plugin).

3. Click on Add Server and then Add custom server. On the configuration that opens in the editor, add the Couchbase MCP Server [configuration](#configuration) from above.

4. Save the configuration.

5. You will see couchbase as an added server in MCP Servers list under Advanced Settings. Refresh to see if server is enabled.

6. You can now use the Couchbase MCP server in Windsurf Editor to query your Couchbase cluster using natural language and perform CRUD operations on documents.

For more details about MCP integration with Windsurf Editor, refer to the official [Windsurf MCP documentation](https://docs.windsurf.com/windsurf/cascade/mcp).

</details>

## Streamable HTTP Transport Mode

The MCP Server can be run in [Streamable HTTP](https://modelcontextprotocol.io/specification/2025-06-18/basic/transports#streamable-http) transport mode which allows multiple clients to connect to the same server instance via HTTP.
Check if your [MCP client](https://modelcontextprotocol.io/clients) supports streamable http transport before attempting to connect to MCP server in this mode.

> Note: This mode does not include authorization support.

### Usage

By default, the MCP server will run on port 8000 but this can be configured using the `--port` or `CB_MCP_PORT` environment variable.

```bash
uvx couchbase-mcp-server \
  --connection-string='<couchbase_connection_string>' \
  --username='<database_username>' \
  --password='<database_password>' \
  --bucket-name='<couchbase_bucket_to_use>' \
  --read-only-query-mode=true \
  --transport=http
```

The server will be available on http://localhost:8000/mcp. This can be used in MCP clients supporting streamable http transport mode such as Cursor.

### MCP Client Configuration

```json
{
  "mcpServers": {
    "couchbase-http": {
      "url": "http://localhost:8000/mcp"
    }
  }
}
```

## SSE Transport Mode

There is an option to run the MCP server in [Server-Sent Events (SSE)](https://modelcontextprotocol.io/specification/2024-11-05/basic/transports#http-with-sse) transport mode.

> Note: SSE mode has been [deprecated](https://modelcontextprotocol.io/docs/concepts/transports#server-sent-events-sse-deprecated) by MCP. We have support for [Streamable HTTP](#streamable-http-transport-mode).

### Usage

By default, the MCP server will run on port 8000 but this can be configured using the `--port` or `CB_MCP_PORT` environment variable.

```bash
uvx couchbase-mcp-server \
  --connection-string='<couchbase_connection_string>' \
  --username='<database_username>' \
  --password='<database_password>' \
  --bucket-name='<couchbase_bucket_to_use>' \
  --read-only-query-mode=true \
  --transport=sse
```

The server will be available on http://localhost:8000/sse. This can be used in MCP clients supporting SSE transport mode such as Cursor.

### MCP Client Configuration

```json
{
  "mcpServers": {
    "couchbase-sse": {
      "url": "http://localhost:8000/sse"
    }
  }
}
```

## Docker Image

The MCP server can also be built and run as a Docker container. Prebuilt images can be found on [DockerHub](https://hub.docker.com/r/couchbaseecosystem/mcp-server-couchbase).

Alternatively, we are part of the [Docker MCP Catalog](https://hub.docker.com/mcp/server/couchbase/overview).

### Building Image

```bash
docker build -t mcp/couchbase .
```

<details>
<summary>Building with Arguments</summary>
If you want to build with the build arguments for commit hash and the build time, you can build using:

```bash
docker build --build-arg GIT_COMMIT_HASH=$(git rev-parse HEAD) \
  --build-arg BUILD_DATE=$(date -u +'%Y-%m-%dT%H:%M:%SZ') \
  -t mcp/couchbase .
```

**Alternatively, use the provided build script:**

```bash
./build.sh
```

This script automatically:

- Generates git commit hash and build timestamp
- Creates multiple useful tags (`latest`, `<short-commit>`)
- Shows build information and results
- Uses the same arguments as CI/CD builds

**Verify image labels:**

```bash
# View git commit hash in image
docker inspect --format='{{index .Config.Labels "org.opencontainers.image.revision"}}' mcp/couchbase:latest

# View all metadata labels
docker inspect --format='{{json .Config.Labels}}' mcp/couchbase:latest
```

</details>

### Running

The MCP server can be run with the environment variables being used to configure the Couchbase settings. The environment variables are the same as described in the [Configuration section](#server-configuration-for-mcp-clients).

#### Independent Docker Container

```bash
docker run --rm -i \
  -e CB_CONNECTION_STRING='<couchbase_connection_string>' \
  -e CB_USERNAME='<database_user>' \
  -e CB_PASSWORD='<database_password>' \
  -e CB_BUCKET_NAME='<bucket_name>' \
  -e CB_MCP_TRANSPORT='<http|sse|stdio>' \
  -e CB_MCP_READ_ONLY_QUERY_MODE='<true|false>' \
  -e CB_MCP_PORT=9001 \
  -p 9001:9001 \
  mcp/couchbase
```

The `CB_MCP_PORT` environment variable is only applicable in the case of HTTP transport modes like http and sse.

#### MCP Client Configuration

The Docker image can be used in `stdio` transport mode with the following configuration.

```json
{
  "mcpServers": {
    "couchbase-mcp-docker": {
      "command": "docker",
      "args": [
        "run",
        "--rm",
        "-i",
        "-e",
        "CB_CONNECTION_STRING=<couchbase_connection_string>",
        "-e",
        "CB_USERNAME=<database_user>",
        "-e",
        "CB_PASSWORD=<database_password>",
        "-e",
        "CB_BUCKET_NAME=<bucket_name>",
        "mcp/couchbase"
      ]
    }
  }
}
```

Notes

- The `couchbase_connection_string` value depends on whether the Couchbase server is running on the same host machine, in another Docker container, or on a remote host. If your Couchbase server is running on your host machine, your connection string would likely be of the form `couchbase://host.docker.internal`. For details refer to the [docker documentation](https://docs.docker.com/desktop/features/networking/#i-want-to-connect-from-a-container-to-a-service-on-the-host).
- You can specify the container's networking using the `--network=<your_network>` option. The network you choose depends on your environment; the default is `bridge`. For details, refer to [network drivers in docker](https://docs.docker.com/engine/network/drivers/).

### Risks Associated with LLMs

- The use of large language models and similar technology involves risks, including the potential for inaccurate or harmful outputs.
- Couchbase does not review or evaluate the quality or accuracy of such outputs, and such outputs may not reflect Couchbase's views.
- You are solely responsible for determining whether to use large language models and related technology, and for complying with any license terms, terms of use, and your organization's policies governing your use of the same.

### Managed MCP Server

The Couchbase MCP server can also be used as a managed server in your agentic applications via [Smithery.ai](https://smithery.ai/server/@Couchbase-Ecosystem/mcp-server-couchbase).

## Troubleshooting Tips

- Ensure the path to your MCP server repository is correct in the configuration if running from source.
- Verify that your Couchbase connection string, database username, password and bucket name are correct.
- If using Couchbase Capella, ensure that the cluster is [accessible](https://docs.couchbase.com/cloud/clusters/allow-ip-address.html) from the machine where the MCP server is running.
- Check that the database user has proper permissions to access the specified bucket.
- Confirm that the `uv` package manager is properly installed and accessible. You may need to provide absolute path to `uv`/`uvx` in the `command` field in the configuration.
- Check the logs for any errors or warnings that may indicate issues with the MCP server. The location of the logs depend on your MCP client.
- If you are observing issues running your MCP server from source after updating your local MCP server repository, try running `uv sync` to update the [dependencies](https://docs.astral.sh/uv/concepts/projects/sync/#syncing-the-environment).

---

## 👩‍💻 Contributing

We welcome contributions from the community! Whether you want to fix bugs, add features, or improve documentation, your help is appreciated.

If you need help, have found a bug, or want to contribute improvements, the best place to do that is right here — by [opening a GitHub issue](https://github.com/Couchbase-Ecosystem/mcp-server-couchbase/issues).

### For Developers

If you're interested in contributing code or setting up a development environment:

📖 **See [CONTRIBUTING.md](CONTRIBUTING.md)** for comprehensive developer setup instructions, including:

- Development environment setup with `uv`
- Code linting and formatting with Ruff
- Pre-commit hooks installation
- Project structure overview
- Development workflow and practices

### Quick Start for Contributors

```bash
# Clone and setup
git clone https://github.com/Couchbase-Ecosystem/mcp-server-couchbase.git
cd mcp-server-couchbase

# Install with development dependencies
uv sync --extra dev

# Install pre-commit hooks
uv run pre-commit install

# Run linting
./scripts/lint.sh
```

---

## 📢 Support Policy

We truly appreciate your interest in this project!
This project is **Couchbase community-maintained**, which means it's **not officially supported** by our support team. However, our engineers are actively monitoring and maintaining this repo and will try to resolve issues on a best-effort basis.

Our support portal is unable to assist with requests related to this project, so we kindly ask that all inquiries stay within GitHub.

Your collaboration helps us all move forward together — thank you!<|MERGE_RESOLUTION|>--- conflicted
+++ resolved
@@ -118,19 +118,7 @@
 }
 ```
 
-<<<<<<< HEAD
-The server can be configured using environment variables. The following variables are supported:
-
-- `CB_CONNECTION_STRING`: The connection string to the Couchbase cluster
-- `CB_USERNAME`: The username with access to the bucket to use to connect. Must be set if using Basic Auth and unset if using mTLS.
-- `CB_PASSWORD`: The password for the username to connect. Must be set if using Basic Auth and unset if using mTLS with client certificate.
-- `CLIENT_CERT_PATH`: The path to client certificate (named client.pem) and key (named client.key) for mTLS authentication. Must be set if using mTLS and unset if using Basic Auth with username and password. 
-- `CA_CERT_PATH`: The path to the CA certificate for trusted TLS connection to the server. If not provided, locally trusted certificate store will be used.
-- `READ_ONLY_QUERY_MODE`: Setting to configure whether SQL++ queries that allow data to be modified are allowed. It is set to True by default.
-- `path/to/cloned/repo/mcp-server-couchbase/` should be the path to the cloned repository on your local machine. Don't forget the trailing slash at the end!
-=======
 > Note: `path/to/cloned/repo/mcp-server-couchbase/` should be the path to the cloned repository on your local machine. Don't forget the trailing slash at the end!
->>>>>>> df4c3ada
 
 > Note: If you have other MCP servers in use in the client, you can add it to the existing `mcpServers` object.
 
@@ -141,13 +129,18 @@
 | Environment Variable          | CLI Argument             | Description                                | Default      |
 | ----------------------------- | ------------------------ | ------------------------------------------ | ------------ |
 | `CB_CONNECTION_STRING`        | `--connection-string`    | Connection string to the Couchbase cluster | **Required** |
-| `CB_USERNAME`                 | `--username`             | Username with bucket access                | **Required** |
-| `CB_PASSWORD`                 | `--password`             | Password for authentication                | **Required** |
+| `CB_USERNAME`                 | `--username`             | Username with bucket access                | **Required (or client cert)** |
+| `CB_PASSWORD`                 | `--password`             | Password for authentication                | **Required(or client cert)** |
+| `CLIENT_CERT_PATH`            | `--client-cert-path`     | Path to client.pem/client.key folder       | **Required(or user/pass)** |
+| `CA_CERT_PATH`                | `--ca-cert-path`         | Path to CA certificate for TLS connection  | `None`       |
 | `CB_BUCKET_NAME`              | `--bucket-name`          | Name of the bucket to access               | **Required** |
 | `CB_MCP_READ_ONLY_QUERY_MODE` | `--read-only-query-mode` | Prevent data modification queries          | `true`       |
 | `CB_MCP_TRANSPORT`            | `--transport`            | Transport mode: `stdio`, `http`, `sse`     | `stdio`      |
 | `CB_MCP_HOST`                 | `--host`                 | Host for HTTP/SSE transport modes          | `127.0.0.1`  |
 | `CB_MCP_PORT`                 | `--port`                 | Port for HTTP/SSE transport modes          | `8000`       |
+
+
+
 
 You can also check the version of the server using:
 
