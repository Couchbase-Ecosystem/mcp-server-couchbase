<<<<<<< HEAD
from datetime import timedelta
from typing import Any
from mcp.server.fastmcp import FastMCP, Context
from couchbase.cluster import Cluster
from couchbase.auth import PasswordAuthenticator, CertificateAuthenticator
from couchbase.options import ClusterOptions
=======
"""
Couchbase MCP Server
"""

>>>>>>> 6ce9a88f
import logging
from collections.abc import AsyncIterator
from contextlib import asynccontextmanager
<<<<<<< HEAD
from typing import AsyncIterator
from lark_sqlpp import modifies_data, modifies_structure, parse_sqlpp
import click
import os
=======
>>>>>>> 6ce9a88f

import click
from mcp.server.fastmcp import FastMCP

# Import tools
from tools import ALL_TOOLS

# Import utilities
from utils import (
    DEFAULT_LOG_LEVEL,
    DEFAULT_READ_ONLY_MODE,
    DEFAULT_TRANSPORT,
    MCP_SERVER_NAME,
    AppContext,
    get_settings,
)

# Configure logging
logging.basicConfig(
    level=getattr(logging, DEFAULT_LOG_LEVEL.upper()),
    format="%(asctime)s - %(name)s - %(levelname)s - %(message)s",
)

<<<<<<< HEAD
@dataclass
class AppContext:
    """Context for the MCP server."""

    cluster: Cluster | None = None
    read_only_query_mode: bool = True
    username: str = None
    password: str = None
    connection_string: str = None
    ca_cert_path : str = None
    use_tls : bool = True
    client_cert_path : str = None
=======
logger = logging.getLogger(MCP_SERVER_NAME)
>>>>>>> 6ce9a88f


@asynccontextmanager
async def app_lifespan(server: FastMCP) -> AsyncIterator[AppContext]:
    """Initialize the MCP server context without establishing database connections."""
    # Get configuration from Click context
    settings = get_settings()
    read_only_query_mode = settings.get("read_only_query_mode", True)

<<<<<<< HEAD
def validate_authentication_method(params : dict ) -> bool:
    """Util function to verify either user/password combination OR client certificates have been included"""
    username = params.get("username")
    password = params.get("password")
    client_cert_path = params.get("client_cert_path")
    ca_cert_path = params.get("ca_cert_path")

    # Strip values to check for empty strings
    if username is not None:
        username = username.strip()
    if password is not None:
        password = password.strip()

    if client_cert_path:
        client_cert = os.path.join(client_cert_path, "client.pem")
        client_key = os.path.join(client_cert_path, "client.key")

        if not os.path.isfile(client_cert) or not os.path.isfile(client_key):
            raise click.BadParameter(
                f"Client certificate files not found in {client_cert_path}. Required: client.pem and client.key."
            )

        if username or password or username == "" or password =="":
            raise click.BadParameter(
                "You must use either a client certificate or username/password, not both."
            )

    elif username or password:
        if not username or not password:
            raise click.BadParameter(
                "Both username and password must be provided and non-empty if using basic authentication."
            )
    else:
        raise click.BadParameter(
            "You must provide either a client certificate path or username/password combination, neither received."
        )

    if not ca_cert_path:
        logger.warning(f"A trusted CA certificate has not been provided, using local trust store for TLS connections")


=======
    # Note: We don't validate configuration here to allow tool discovery
    # Configuration will be validated when tools are actually used
    logger.info("MCP server initialized in lazy mode for tool discovery.")
    app_context = None
    try:
        app_context = AppContext(read_only_query_mode=read_only_query_mode)
        yield app_context
>>>>>>> 6ce9a88f

    except Exception as e:
        logger.error(f"Error in app lifespan: {e}")
        raise
    finally:
        # Close the cluster connection
        if app_context and app_context.cluster:
            app_context.cluster.close()
        logger.info("Closing MCP server")


@click.command()
@click.option(
    "--connection-string",
    envvar="CB_CONNECTION_STRING",
    help="Couchbase connection string (required for operations)",
)
@click.option(
    "--username",
    envvar="CB_USERNAME",
<<<<<<< HEAD
    help="Couchbase database user",
    #callback=validate_required_param,
=======
    help="Couchbase database user (required for operations)",
>>>>>>> 6ce9a88f
)
@click.option(
    "--password",
    envvar="CB_PASSWORD",
<<<<<<< HEAD
    help="Couchbase database password",
    #callback=validate_required_param,
)

@click.option(
    '--ca-cert-path',
    envvar="CA_CERT_PATH",
    type=click.Path(exists=True),
    default=None,
    help='Path to Server TLS certificate, required for API calls.')

@click.option(
    "--client-cert-path",
    envvar="CLIENT_CERT_PATH",
    default=None,
    help="Path to client.key and client.pem files for mtls client authentication",
    #callback=validate_required_param,
=======
    help="Couchbase database password (required for operations)",
>>>>>>> 6ce9a88f
)

@click.option(
    "--read-only-query-mode",
    envvar="READ_ONLY_QUERY_MODE",
    type=bool,
    default=DEFAULT_READ_ONLY_MODE,
    help="Enable read-only query mode. Set to True (default) to allow only read-only queries. Can be set to False to allow data modification queries.",
)
@click.option(
    "--transport",
    envvar="MCP_TRANSPORT",
    type=click.Choice(["stdio", "sse"]),
    default=DEFAULT_TRANSPORT,
    help="Transport mode for the server (stdio or sse)",
)
@click.pass_context
def main(
    ctx,
    connection_string,
    username,
    password,
    read_only_query_mode,
    ca_cert_path,
    client_cert_path,
    transport,
):
    """Couchbase MCP Server"""
    # Store configuration in context
    ctx.obj = {
        "connection_string": connection_string,
        "username": username,
        "password": password,
        "read_only_query_mode": read_only_query_mode,
        "ca_cert_path" : ca_cert_path,
        "client_cert_path" : client_cert_path
    }
<<<<<<< HEAD
    try:
        validate_authentication_method(ctx.obj)
    except Exception as e:
        logger.error(f"Failed to validate auth method params: {e}")
        raise 
    mcp.run(transport=transport)


@asynccontextmanager
async def app_lifespan(server: FastMCP) -> AsyncIterator[AppContext]:
    """Initialize the Couchbase cluster and bucket for the MCP server."""
    # Get configuration from Click context
    settings = get_settings()

    connection_string = settings.get("connection_string")
    username = settings.get("username")
    password = settings.get("password")
    read_only_query_mode = settings.get("read_only_query_mode")
    ca_cert_path = settings.get("ca_cert_path")
    client_cert_path = settings.get("client_cert_path")
    use_tls = True
    if "://" in connection_string:
        protocol = connection_string.split("://", 1)[0]
        use_tls = (protocol[-1] == 's')


    try:
        logger.info("Creating Couchbase cluster connection...")
        #use client cert if provided, else user/password
        if client_cert_path:
                    
            tls_conf = {
                "cert_path" :  os.path.join(client_cert_path, "client.pem"),
                "key_path" :  os.path.join(client_cert_path, "client.key"),
            }
            #set ca cert as trust store if provided
            if ca_cert_path:
                tls_conf["trust_store_path"] = ca_cert_path
            auth = CertificateAuthenticator(**tls_conf)
        else:
            auth = PasswordAuthenticator(username, password, cert_path = ca_cert_path)

        options = ClusterOptions(auth)
        options.apply_profile("wan_development")

        cluster = Cluster(connection_string, options)
        cluster.wait_until_ready(timedelta(seconds=5))
        logger.info("Successfully connected to Couchbase cluster")

        yield AppContext(
            cluster=cluster, 
            ca_cert_path = ca_cert_path,
            connection_string = connection_string,
            username=username,
            password=password,
            read_only_query_mode=read_only_query_mode,
            use_tls=use_tls,
            client_cert_path=client_cert_path
        )

    except Exception as e:
        logger.error(f"Failed to connect to Couchbase: {e}")
        raise


# Initialize MCP server
mcp = FastMCP(MCP_SERVER_NAME, lifespan=app_lifespan)



# Tools

@mcp.tool()
def get_list_of_buckets_with_settings(
    ctx: Context
) -> list[str]:
    """Get the list of buckets from the Couchbase cluster, including their bucket settings.
    Returns a list of bucket setting objects.
    """
    cluster = ctx.request_context.lifespan_context.cluster
    result=[]
    try:
        bucket_manager = cluster.buckets()
        buckets = bucket_manager.get_all_buckets()
        for b in buckets:
            result.append(b)
        return result
    except Exception as e:
        logger.error(f"Error getting bucket names: {e}")
        raise 


@mcp.tool()
def get_scopes_and_collections_in_bucket(ctx: Context, bucket_name: str) -> dict[str, list[str]]:
    """Get the names of all scopes and collections for a specified bucket.
    Returns a dictionary with scope names as keys and lists of collection names as values.
    """
    cluster = ctx.request_context.lifespan_context.cluster

    try:
        bucket = cluster.bucket(bucket_name)
    except Exception as e:
        logger.error(f"Error accessing bucket: {e}")
        raise ValueError("Tool does not have access to bucket, or bucket does not exist.")
    try:
        scopes_collections = {}
        collection_manager = bucket.collections()
        scopes = collection_manager.get_all_scopes()
        for scope in scopes:
            collection_names = [c.name for c in scope.collections]
            scopes_collections[scope.name] = collection_names
        return scopes_collections
    except Exception as e:
        logger.error(f"Error getting scopes and collections: {e}")
        raise


@mcp.tool()
def get_schema_for_collection(
    ctx: Context, bucket_name: str, scope_name: str, collection_name: str
) -> dict[str, Any]:
    """Get the schema for a collection in the specified scope of a specified bucket.
    Returns a dictionary with the schema returned by running INFER on the Couchbase collection.
    """
    try:
        query = f"INFER {collection_name}"
        result = run_sql_plus_plus_query(ctx, bucket_name, scope_name, query)
        return result
    except Exception as e:
        logger.error(f"Error getting schema: {e}")
        raise


@mcp.tool()
def get_document_by_id(
    ctx: Context, bucket_name: str, scope_name: str, collection_name: str, document_id: str
) -> dict[str, Any]:
    """Get a document by its ID from the specified bucket, scope and collection."""
    cluster = ctx.request_context.lifespan_context.cluster
    try:
        bucket = cluster.bucket(bucket_name)
    except Exception as e:
        logger.error(f"Error accessing bucket: {e}")
        raise ValueError("Tool does not have access to bucket, or bucket does not exist.")
    try:
        collection = bucket.scope(scope_name).collection(collection_name)
        result = collection.get(document_id)
        return result.content_as[dict]
    except Exception as e:
        logger.error(f"Error getting document {document_id}: {e}")
        raise


@mcp.tool()
def upsert_document_by_id(
    ctx: Context,
    bucket_name: str,
    scope_name: str,
    collection_name: str,
    document_id: str,
    document_content: dict[str, Any],
) -> bool:
    """Insert or update a document in a bucket, scope and collection by its ID.
    Returns True on success, False on failure."""
    cluster = ctx.request_context.lifespan_context.cluster
    try:
        bucket = cluster.bucket(bucket_name)
    except Exception as e:
        logger.error(f"Error accessing bucket: {e}")
        raise ValueError("Tool does not have access to bucket, or bucket does not exist.")
    try:
        collection = bucket.scope(scope_name).collection(collection_name)
        collection.upsert(document_id, document_content)
        logger.info(f"Successfully upserted document {document_id}")
        return True
    except Exception as e:
        logger.error(f"Error upserting document {document_id}: {e}")
        return False


@mcp.tool()
def delete_document_by_id(
    ctx: Context, bucket_name: str, scope_name: str, collection_name: str, document_id: str
) -> bool:
    """Delete a document in a bucket, scope and collection by its ID.
    Returns True on success, False on failure."""
    cluster = ctx.request_context.lifespan_context.cluster
    try:
        bucket = cluster.bucket(bucket_name)
    except Exception as e:
        logger.error(f"Error accessing bucket: {e}")
        raise ValueError("Tool does not have access to bucket, or bucket does not exist.")
    try:
        collection = bucket.scope(scope_name).collection(collection_name)
        collection.remove(document_id)
        logger.info(f"Successfully deleted document {document_id}")
        return True
    except Exception as e:
        logger.error(f"Error deleting document {document_id}: {e}")
        return False

@mcp.tool()
def advise_index_for_sql_plus_plus_query(
    ctx: Context, bucket_name: str, scope_name: str, query: str
) -> dict[str, Any]:
    """Get an index recommendation from the SQL++ index advisor for a specified query on a specified bucket and scope.
    Returns a dictionary with the query advised on, as well as:
    1. an array of the current indexes used and their status (or a string indicating no existing indexes available)
    2. an array of recommended indexes and/or covering indexes with reasoning (or a string indicating no possible index improvements)
    """
    response = {}

    try:
        advise_query = f"ADVISE {query}"
        result = run_sql_plus_plus_query(ctx, bucket_name, scope_name, advise_query)

        if result and (advice := result[0].get("advice")):
            if (advice is not None):
                advise_info = advice.get("adviseinfo")
                if ( advise_info is not None):
                    response["current_indexes"] = advise_info.get("current_indexes", "No current indexes")
                    response["recommended_indexes"] = advise_info.get("recommended_indexes","No index recommendations available")
                    response["query"]=result[0].get("query","Query statement unavailable")
        return response
    except Exception as e:
        logger.error(f"Error running Advise on query: {e}")
        raise ValueError(f"Unable to run ADVISE on: {query} for keyspace {bucket_name}.{scope_name}") from e

@mcp.tool()
def run_sql_plus_plus_query(
    ctx: Context, bucket_name: str, scope_name: str, query: str
) -> list[dict[str, Any]]:
    """Run a SQL++ query on a scope in a specified bucket and return the results as a list of JSON objects."""
    cluster = ctx.request_context.lifespan_context.cluster
    try:
        bucket = cluster.bucket(bucket_name)
    except Exception as e:
        logger.error(f"Error accessing bucket: {e}")
        raise ValueError("Tool does not have access to bucket, or bucket does not exist.")
    read_only_query_mode = ctx.request_context.lifespan_context.read_only_query_mode
    logger.info(f"Running SQL++ queries in read-only mode: {read_only_query_mode}")

    try:
        scope = bucket.scope(scope_name)

        results = []
        # If read-only mode is enabled, check if the query is a data or structure modification query
        if read_only_query_mode:
            data_modification_query = modifies_data(parse_sqlpp(query))
            structure_modification_query = modifies_structure(parse_sqlpp(query))

            if data_modification_query:
                logger.error("Data modification query is not allowed in read-only mode")
                raise ValueError(
                    "Data modification query is not allowed in read-only mode"
                )
            if structure_modification_query:
                logger.error(
                    "Structure modification query is not allowed in read-only mode"
                )
                raise ValueError(
                    "Structure modification query is not allowed in read-only mode"
                )

        # Run the query if it is not a data or structure modification query
        if not read_only_query_mode or not (
            data_modification_query or structure_modification_query
        ):
            result = scope.query(query)
            for row in result:
                results.append(row)
            return results
    except Exception as e:
        logger.error(f"Error running query: {str(e)}", exc_info=True)
        raise
=======

    # Create MCP server inside main()
    mcp = FastMCP(MCP_SERVER_NAME, lifespan=app_lifespan)

    # Register all tools
    for tool in ALL_TOOLS:
        mcp.add_tool(tool)

    # Run the server
    mcp.run(transport=transport)
>>>>>>> 6ce9a88f


if __name__ == "__main__":
    main()<|MERGE_RESOLUTION|>--- conflicted
+++ resolved
@@ -1,29 +1,10 @@
-<<<<<<< HEAD
-from datetime import timedelta
-from typing import Any
-from mcp.server.fastmcp import FastMCP, Context
-from couchbase.cluster import Cluster
-from couchbase.auth import PasswordAuthenticator, CertificateAuthenticator
-from couchbase.options import ClusterOptions
-=======
-"""
-Couchbase MCP Server
-"""
-
->>>>>>> 6ce9a88f
+import os
 import logging
 from collections.abc import AsyncIterator
 from contextlib import asynccontextmanager
-<<<<<<< HEAD
-from typing import AsyncIterator
-from lark_sqlpp import modifies_data, modifies_structure, parse_sqlpp
-import click
-import os
-=======
->>>>>>> 6ce9a88f
-
 import click
 from mcp.server.fastmcp import FastMCP
+from utils.config import validate_authentication_method
 
 # Import tools
 from tools import ALL_TOOLS
@@ -44,22 +25,7 @@
     format="%(asctime)s - %(name)s - %(levelname)s - %(message)s",
 )
 
-<<<<<<< HEAD
-@dataclass
-class AppContext:
-    """Context for the MCP server."""
-
-    cluster: Cluster | None = None
-    read_only_query_mode: bool = True
-    username: str = None
-    password: str = None
-    connection_string: str = None
-    ca_cert_path : str = None
-    use_tls : bool = True
-    client_cert_path : str = None
-=======
 logger = logging.getLogger(MCP_SERVER_NAME)
->>>>>>> 6ce9a88f
 
 
 @asynccontextmanager
@@ -69,49 +35,6 @@
     settings = get_settings()
     read_only_query_mode = settings.get("read_only_query_mode", True)
 
-<<<<<<< HEAD
-def validate_authentication_method(params : dict ) -> bool:
-    """Util function to verify either user/password combination OR client certificates have been included"""
-    username = params.get("username")
-    password = params.get("password")
-    client_cert_path = params.get("client_cert_path")
-    ca_cert_path = params.get("ca_cert_path")
-
-    # Strip values to check for empty strings
-    if username is not None:
-        username = username.strip()
-    if password is not None:
-        password = password.strip()
-
-    if client_cert_path:
-        client_cert = os.path.join(client_cert_path, "client.pem")
-        client_key = os.path.join(client_cert_path, "client.key")
-
-        if not os.path.isfile(client_cert) or not os.path.isfile(client_key):
-            raise click.BadParameter(
-                f"Client certificate files not found in {client_cert_path}. Required: client.pem and client.key."
-            )
-
-        if username or password or username == "" or password =="":
-            raise click.BadParameter(
-                "You must use either a client certificate or username/password, not both."
-            )
-
-    elif username or password:
-        if not username or not password:
-            raise click.BadParameter(
-                "Both username and password must be provided and non-empty if using basic authentication."
-            )
-    else:
-        raise click.BadParameter(
-            "You must provide either a client certificate path or username/password combination, neither received."
-        )
-
-    if not ca_cert_path:
-        logger.warning(f"A trusted CA certificate has not been provided, using local trust store for TLS connections")
-
-
-=======
     # Note: We don't validate configuration here to allow tool discovery
     # Configuration will be validated when tools are actually used
     logger.info("MCP server initialized in lazy mode for tool discovery.")
@@ -119,7 +42,6 @@
     try:
         app_context = AppContext(read_only_query_mode=read_only_query_mode)
         yield app_context
->>>>>>> 6ce9a88f
 
     except Exception as e:
         logger.error(f"Error in app lifespan: {e}")
@@ -140,37 +62,25 @@
 @click.option(
     "--username",
     envvar="CB_USERNAME",
-<<<<<<< HEAD
-    help="Couchbase database user",
-    #callback=validate_required_param,
-=======
     help="Couchbase database user (required for operations)",
->>>>>>> 6ce9a88f
 )
 @click.option(
     "--password",
     envvar="CB_PASSWORD",
-<<<<<<< HEAD
-    help="Couchbase database password",
-    #callback=validate_required_param,
+    help="Couchbase database password (required for operations)",
 )
-
 @click.option(
     '--ca-cert-path',
     envvar="CA_CERT_PATH",
     type=click.Path(exists=True),
     default=None,
-    help='Path to Server TLS certificate, required for API calls.')
+    help='Path to Server TLS certificate, required for secure connections.')
 
 @click.option(
     "--client-cert-path",
     envvar="CLIENT_CERT_PATH",
     default=None,
     help="Path to client.key and client.pem files for mtls client authentication",
-    #callback=validate_required_param,
-=======
-    help="Couchbase database password (required for operations)",
->>>>>>> 6ce9a88f
 )
 
 @click.option(
@@ -187,16 +97,15 @@
     default=DEFAULT_TRANSPORT,
     help="Transport mode for the server (stdio or sse)",
 )
-@click.pass_context
 def main(
     ctx,
     connection_string,
     username,
     password,
     read_only_query_mode,
+    transport,
     ca_cert_path,
-    client_cert_path,
-    transport,
+    client_cert_path
 ):
     """Couchbase MCP Server"""
     # Store configuration in context
@@ -208,284 +117,12 @@
         "ca_cert_path" : ca_cert_path,
         "client_cert_path" : client_cert_path
     }
-<<<<<<< HEAD
+
     try:
         validate_authentication_method(ctx.obj)
     except Exception as e:
         logger.error(f"Failed to validate auth method params: {e}")
-        raise 
-    mcp.run(transport=transport)
-
-
-@asynccontextmanager
-async def app_lifespan(server: FastMCP) -> AsyncIterator[AppContext]:
-    """Initialize the Couchbase cluster and bucket for the MCP server."""
-    # Get configuration from Click context
-    settings = get_settings()
-
-    connection_string = settings.get("connection_string")
-    username = settings.get("username")
-    password = settings.get("password")
-    read_only_query_mode = settings.get("read_only_query_mode")
-    ca_cert_path = settings.get("ca_cert_path")
-    client_cert_path = settings.get("client_cert_path")
-    use_tls = True
-    if "://" in connection_string:
-        protocol = connection_string.split("://", 1)[0]
-        use_tls = (protocol[-1] == 's')
-
-
-    try:
-        logger.info("Creating Couchbase cluster connection...")
-        #use client cert if provided, else user/password
-        if client_cert_path:
-                    
-            tls_conf = {
-                "cert_path" :  os.path.join(client_cert_path, "client.pem"),
-                "key_path" :  os.path.join(client_cert_path, "client.key"),
-            }
-            #set ca cert as trust store if provided
-            if ca_cert_path:
-                tls_conf["trust_store_path"] = ca_cert_path
-            auth = CertificateAuthenticator(**tls_conf)
-        else:
-            auth = PasswordAuthenticator(username, password, cert_path = ca_cert_path)
-
-        options = ClusterOptions(auth)
-        options.apply_profile("wan_development")
-
-        cluster = Cluster(connection_string, options)
-        cluster.wait_until_ready(timedelta(seconds=5))
-        logger.info("Successfully connected to Couchbase cluster")
-
-        yield AppContext(
-            cluster=cluster, 
-            ca_cert_path = ca_cert_path,
-            connection_string = connection_string,
-            username=username,
-            password=password,
-            read_only_query_mode=read_only_query_mode,
-            use_tls=use_tls,
-            client_cert_path=client_cert_path
-        )
-
-    except Exception as e:
-        logger.error(f"Failed to connect to Couchbase: {e}")
         raise
-
-
-# Initialize MCP server
-mcp = FastMCP(MCP_SERVER_NAME, lifespan=app_lifespan)
-
-
-
-# Tools
-
-@mcp.tool()
-def get_list_of_buckets_with_settings(
-    ctx: Context
-) -> list[str]:
-    """Get the list of buckets from the Couchbase cluster, including their bucket settings.
-    Returns a list of bucket setting objects.
-    """
-    cluster = ctx.request_context.lifespan_context.cluster
-    result=[]
-    try:
-        bucket_manager = cluster.buckets()
-        buckets = bucket_manager.get_all_buckets()
-        for b in buckets:
-            result.append(b)
-        return result
-    except Exception as e:
-        logger.error(f"Error getting bucket names: {e}")
-        raise 
-
-
-@mcp.tool()
-def get_scopes_and_collections_in_bucket(ctx: Context, bucket_name: str) -> dict[str, list[str]]:
-    """Get the names of all scopes and collections for a specified bucket.
-    Returns a dictionary with scope names as keys and lists of collection names as values.
-    """
-    cluster = ctx.request_context.lifespan_context.cluster
-
-    try:
-        bucket = cluster.bucket(bucket_name)
-    except Exception as e:
-        logger.error(f"Error accessing bucket: {e}")
-        raise ValueError("Tool does not have access to bucket, or bucket does not exist.")
-    try:
-        scopes_collections = {}
-        collection_manager = bucket.collections()
-        scopes = collection_manager.get_all_scopes()
-        for scope in scopes:
-            collection_names = [c.name for c in scope.collections]
-            scopes_collections[scope.name] = collection_names
-        return scopes_collections
-    except Exception as e:
-        logger.error(f"Error getting scopes and collections: {e}")
-        raise
-
-
-@mcp.tool()
-def get_schema_for_collection(
-    ctx: Context, bucket_name: str, scope_name: str, collection_name: str
-) -> dict[str, Any]:
-    """Get the schema for a collection in the specified scope of a specified bucket.
-    Returns a dictionary with the schema returned by running INFER on the Couchbase collection.
-    """
-    try:
-        query = f"INFER {collection_name}"
-        result = run_sql_plus_plus_query(ctx, bucket_name, scope_name, query)
-        return result
-    except Exception as e:
-        logger.error(f"Error getting schema: {e}")
-        raise
-
-
-@mcp.tool()
-def get_document_by_id(
-    ctx: Context, bucket_name: str, scope_name: str, collection_name: str, document_id: str
-) -> dict[str, Any]:
-    """Get a document by its ID from the specified bucket, scope and collection."""
-    cluster = ctx.request_context.lifespan_context.cluster
-    try:
-        bucket = cluster.bucket(bucket_name)
-    except Exception as e:
-        logger.error(f"Error accessing bucket: {e}")
-        raise ValueError("Tool does not have access to bucket, or bucket does not exist.")
-    try:
-        collection = bucket.scope(scope_name).collection(collection_name)
-        result = collection.get(document_id)
-        return result.content_as[dict]
-    except Exception as e:
-        logger.error(f"Error getting document {document_id}: {e}")
-        raise
-
-
-@mcp.tool()
-def upsert_document_by_id(
-    ctx: Context,
-    bucket_name: str,
-    scope_name: str,
-    collection_name: str,
-    document_id: str,
-    document_content: dict[str, Any],
-) -> bool:
-    """Insert or update a document in a bucket, scope and collection by its ID.
-    Returns True on success, False on failure."""
-    cluster = ctx.request_context.lifespan_context.cluster
-    try:
-        bucket = cluster.bucket(bucket_name)
-    except Exception as e:
-        logger.error(f"Error accessing bucket: {e}")
-        raise ValueError("Tool does not have access to bucket, or bucket does not exist.")
-    try:
-        collection = bucket.scope(scope_name).collection(collection_name)
-        collection.upsert(document_id, document_content)
-        logger.info(f"Successfully upserted document {document_id}")
-        return True
-    except Exception as e:
-        logger.error(f"Error upserting document {document_id}: {e}")
-        return False
-
-
-@mcp.tool()
-def delete_document_by_id(
-    ctx: Context, bucket_name: str, scope_name: str, collection_name: str, document_id: str
-) -> bool:
-    """Delete a document in a bucket, scope and collection by its ID.
-    Returns True on success, False on failure."""
-    cluster = ctx.request_context.lifespan_context.cluster
-    try:
-        bucket = cluster.bucket(bucket_name)
-    except Exception as e:
-        logger.error(f"Error accessing bucket: {e}")
-        raise ValueError("Tool does not have access to bucket, or bucket does not exist.")
-    try:
-        collection = bucket.scope(scope_name).collection(collection_name)
-        collection.remove(document_id)
-        logger.info(f"Successfully deleted document {document_id}")
-        return True
-    except Exception as e:
-        logger.error(f"Error deleting document {document_id}: {e}")
-        return False
-
-@mcp.tool()
-def advise_index_for_sql_plus_plus_query(
-    ctx: Context, bucket_name: str, scope_name: str, query: str
-) -> dict[str, Any]:
-    """Get an index recommendation from the SQL++ index advisor for a specified query on a specified bucket and scope.
-    Returns a dictionary with the query advised on, as well as:
-    1. an array of the current indexes used and their status (or a string indicating no existing indexes available)
-    2. an array of recommended indexes and/or covering indexes with reasoning (or a string indicating no possible index improvements)
-    """
-    response = {}
-
-    try:
-        advise_query = f"ADVISE {query}"
-        result = run_sql_plus_plus_query(ctx, bucket_name, scope_name, advise_query)
-
-        if result and (advice := result[0].get("advice")):
-            if (advice is not None):
-                advise_info = advice.get("adviseinfo")
-                if ( advise_info is not None):
-                    response["current_indexes"] = advise_info.get("current_indexes", "No current indexes")
-                    response["recommended_indexes"] = advise_info.get("recommended_indexes","No index recommendations available")
-                    response["query"]=result[0].get("query","Query statement unavailable")
-        return response
-    except Exception as e:
-        logger.error(f"Error running Advise on query: {e}")
-        raise ValueError(f"Unable to run ADVISE on: {query} for keyspace {bucket_name}.{scope_name}") from e
-
-@mcp.tool()
-def run_sql_plus_plus_query(
-    ctx: Context, bucket_name: str, scope_name: str, query: str
-) -> list[dict[str, Any]]:
-    """Run a SQL++ query on a scope in a specified bucket and return the results as a list of JSON objects."""
-    cluster = ctx.request_context.lifespan_context.cluster
-    try:
-        bucket = cluster.bucket(bucket_name)
-    except Exception as e:
-        logger.error(f"Error accessing bucket: {e}")
-        raise ValueError("Tool does not have access to bucket, or bucket does not exist.")
-    read_only_query_mode = ctx.request_context.lifespan_context.read_only_query_mode
-    logger.info(f"Running SQL++ queries in read-only mode: {read_only_query_mode}")
-
-    try:
-        scope = bucket.scope(scope_name)
-
-        results = []
-        # If read-only mode is enabled, check if the query is a data or structure modification query
-        if read_only_query_mode:
-            data_modification_query = modifies_data(parse_sqlpp(query))
-            structure_modification_query = modifies_structure(parse_sqlpp(query))
-
-            if data_modification_query:
-                logger.error("Data modification query is not allowed in read-only mode")
-                raise ValueError(
-                    "Data modification query is not allowed in read-only mode"
-                )
-            if structure_modification_query:
-                logger.error(
-                    "Structure modification query is not allowed in read-only mode"
-                )
-                raise ValueError(
-                    "Structure modification query is not allowed in read-only mode"
-                )
-
-        # Run the query if it is not a data or structure modification query
-        if not read_only_query_mode or not (
-            data_modification_query or structure_modification_query
-        ):
-            result = scope.query(query)
-            for row in result:
-                results.append(row)
-            return results
-    except Exception as e:
-        logger.error(f"Error running query: {str(e)}", exc_info=True)
-        raise
-=======
-
     # Create MCP server inside main()
     mcp = FastMCP(MCP_SERVER_NAME, lifespan=app_lifespan)
 
@@ -495,7 +132,9 @@
 
     # Run the server
     mcp.run(transport=transport)
->>>>>>> 6ce9a88f
+
+
+
 
 
 if __name__ == "__main__":
