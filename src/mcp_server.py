import os
import logging
from collections.abc import AsyncIterator
from contextlib import asynccontextmanager
import click
from mcp.server.fastmcp import FastMCP
from utils.config import validate_authentication_method

# Import tools
from tools import ALL_TOOLS

# Import utilities
from utils import (
    ALLOWED_TRANSPORTS,
    DEFAULT_HOST,
    DEFAULT_LOG_LEVEL,
    DEFAULT_PORT,
    DEFAULT_READ_ONLY_MODE,
    DEFAULT_TRANSPORT,
    MCP_SERVER_NAME,
    NETWORK_TRANSPORTS,
    NETWORK_TRANSPORTS_SDK_MAPPING,
    AppContext,
    get_settings,
)

# Configure logging
logging.basicConfig(
    level=getattr(logging, DEFAULT_LOG_LEVEL.upper()),
    format="%(asctime)s - %(name)s - %(levelname)s - %(message)s",
)

logger = logging.getLogger(MCP_SERVER_NAME)


@asynccontextmanager
async def app_lifespan(server: FastMCP) -> AsyncIterator[AppContext]:
    """Initialize the MCP server context without establishing database connections."""
    # Get configuration from Click context
    settings = get_settings()
    read_only_query_mode = settings.get("read_only_query_mode", True)

    # Note: We don't validate configuration here to allow tool discovery
    # Configuration will be validated when tools are actually used
    logger.info("MCP server initialized in lazy mode for tool discovery.")
    app_context = None
    try:
        app_context = AppContext(read_only_query_mode=read_only_query_mode)
        yield app_context

    except Exception as e:
        logger.error(f"Error in app lifespan: {e}")
        raise
    finally:
        # Close the cluster connection
        if app_context and app_context.cluster:
            app_context.cluster.close()
        logger.info("Closing MCP server")


@click.command()
@click.option(
    "--connection-string",
    envvar="CB_CONNECTION_STRING",
    help="Couchbase connection string (required for operations)",
)
@click.option(
    "--username",
    envvar="CB_USERNAME",
    help="Couchbase database user (required for operations)",
)
@click.option(
    "--password",
    envvar="CB_PASSWORD",
    help="Couchbase database password (required for operations)",
)
@click.option(
<<<<<<< HEAD
    '--ca-cert-path',
    envvar="CA_CERT_PATH",
    type=click.Path(exists=True),
    default=None,
    help='Path to Server TLS certificate, required for secure connections.')

@click.option(
    "--client-cert-path",
    envvar="CLIENT_CERT_PATH",
    default=None,
    help="Path to client.key and client.pem files for mtls client authentication",
)

=======
    "--bucket-name",
    envvar="CB_BUCKET_NAME",
    help="Couchbase bucket name (required for operations)",
)
>>>>>>> e696b5b0
@click.option(
    "--read-only-query-mode",
    envvar=[
        "CB_MCP_READ_ONLY_QUERY_MODE",
        "READ_ONLY_QUERY_MODE",  # Deprecated
    ],
    type=bool,
    default=DEFAULT_READ_ONLY_MODE,
    help="Enable read-only query mode. Set to True (default) to allow only read-only queries. Can be set to False to allow data modification queries.",
)
@click.option(
    "--transport",
    envvar=[
        "CB_MCP_TRANSPORT",
        "MCP_TRANSPORT",  # Deprecated
    ],
    type=click.Choice(ALLOWED_TRANSPORTS),
    default=DEFAULT_TRANSPORT,
    help="Transport mode for the server (stdio, http or sse). Default is stdio",
)
@click.option(
    "--host",
    envvar="CB_MCP_HOST",
    default=DEFAULT_HOST,
    help="Host to run the server on (default: 127.0.0.1)",
)
@click.option(
    "--port",
    envvar="CB_MCP_PORT",
    default=DEFAULT_PORT,
    help="Port to run the server on (default: 8000)",
)
@click.version_option(package_name="couchbase-mcp-server")
@click.pass_context
def main(
    ctx,
    connection_string,
    username,
    password,
    bucket_name,
    read_only_query_mode,
    transport,
    ca_cert_path,
    client_cert_path,
    host,
    port,
):
    """Couchbase MCP Server"""
    # Store configuration in context
    ctx.obj = {
        "connection_string": connection_string,
        "username": username,
        "password": password,
        "bucket_name": bucket_name,
        "read_only_query_mode": read_only_query_mode,
        "ca_cert_path" : ca_cert_path,
        "client_cert_path" : client_cert_path,
        "transport": transport,
        "host": host,
        "port": port,
        }

    try:
        validate_authentication_method(ctx.obj)
    except Exception as e:
        logger.error(f"Failed to validate auth method params: {e}")
        raise

    # Map user-friendly transport names to SDK transport names
    sdk_transport = NETWORK_TRANSPORTS_SDK_MAPPING.get(transport, transport)

    # If the transport is network based, we need to pass the host and port to the MCP server
    config = (
        {
            "host": host,
            "port": port,
            "transport": sdk_transport,
        }
        if transport in NETWORK_TRANSPORTS
        else {}
    )

    mcp = FastMCP(MCP_SERVER_NAME, lifespan=app_lifespan, **config)

    # Register all tools
    for tool in ALL_TOOLS:
        mcp.add_tool(tool)

    # Run the server
    mcp.run(transport=sdk_transport)  # type: ignore


if __name__ == "__main__":
    main()<|MERGE_RESOLUTION|>--- conflicted
+++ resolved
@@ -75,7 +75,6 @@
     help="Couchbase database password (required for operations)",
 )
 @click.option(
-<<<<<<< HEAD
     '--ca-cert-path',
     envvar="CA_CERT_PATH",
     type=click.Path(exists=True),
@@ -89,12 +88,11 @@
     help="Path to client.key and client.pem files for mtls client authentication",
 )
 
-=======
+@click.option(
     "--bucket-name",
     envvar="CB_BUCKET_NAME",
     help="Couchbase bucket name (required for operations)",
 )
->>>>>>> e696b5b0
 @click.option(
     "--read-only-query-mode",
     envvar=[
