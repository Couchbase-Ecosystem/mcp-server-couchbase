"""
Couchbase MCP Server
"""

import logging
from collections.abc import AsyncIterator
from contextlib import asynccontextmanager

import click
from mcp.server.fastmcp import FastMCP

# Import tools
from tools import ALL_TOOLS

# Import utilities
from utils import (
    DEFAULT_LOG_LEVEL,
    DEFAULT_READ_ONLY_MODE,
    DEFAULT_TRANSPORT,
    MCP_SERVER_NAME,
    AppContext,
    get_settings,
)

# Configure logging
logging.basicConfig(
    level=getattr(logging, DEFAULT_LOG_LEVEL.upper()),
    format="%(asctime)s - %(name)s - %(levelname)s - %(message)s",
)

<<<<<<< HEAD

@dataclass
class AppContext:
    """Context for the MCP server."""

    cluster: Cluster | None = None
    read_only_query_mode: bool = True
=======
logger = logging.getLogger(MCP_SERVER_NAME)
>>>>>>> 663d3dcd


@asynccontextmanager
async def app_lifespan(server: FastMCP) -> AsyncIterator[AppContext]:
    """Initialize the MCP server context without establishing database connections."""
    # Get configuration from Click context
    settings = get_settings()
    read_only_query_mode = settings.get("read_only_query_mode", True)

    # Note: We don't validate configuration here to allow tool discovery
    # Configuration will be validated when tools are actually used
    logger.info("MCP server initialized in lazy mode for tool discovery.")
    app_context = None
    try:
        app_context = AppContext(read_only_query_mode=read_only_query_mode)
        yield app_context

    except Exception as e:
        logger.error(f"Error in app lifespan: {e}")
        raise
    finally:
        # Close the cluster connection
        if app_context and app_context.cluster:
            app_context.cluster.close()
        logger.info("Closing MCP server")


@click.command()
@click.option(
    "--connection-string",
    envvar="CB_CONNECTION_STRING",
    help="Couchbase connection string (required for operations)",
)
@click.option(
    "--username",
    envvar="CB_USERNAME",
    help="Couchbase database user (required for operations)",
)
@click.option(
    "--password",
    envvar="CB_PASSWORD",
    help="Couchbase database password (required for operations)",
)
<<<<<<< HEAD

=======
@click.option(
    "--bucket-name",
    envvar="CB_BUCKET_NAME",
    help="Couchbase bucket name (required for operations)",
)
>>>>>>> 663d3dcd
@click.option(
    "--read-only-query-mode",
    envvar="READ_ONLY_QUERY_MODE",
    type=bool,
    default=DEFAULT_READ_ONLY_MODE,
    help="Enable read-only query mode. Set to True (default) to allow only read-only queries. Can be set to False to allow data modification queries.",
)
@click.option(
    "--transport",
    envvar="MCP_TRANSPORT",
    type=click.Choice(["stdio", "sse"]),
    default=DEFAULT_TRANSPORT,
    help="Transport mode for the server (stdio or sse)",
)
@click.pass_context
def main(
    ctx,
    connection_string,
    username,
    password,
    read_only_query_mode,
    transport,
):
    """Couchbase MCP Server"""
    # Store configuration in context
    ctx.obj = {
        "connection_string": connection_string,
        "username": username,
        "password": password,
        "read_only_query_mode": read_only_query_mode,
    }
<<<<<<< HEAD
    mcp.run(transport=transport)


@asynccontextmanager
async def app_lifespan(server: FastMCP) -> AsyncIterator[AppContext]:
    """Initialize the Couchbase cluster and bucket for the MCP server."""
    # Get configuration from Click context
    settings = get_settings()

    connection_string = settings.get("connection_string")
    username = settings.get("username")
    password = settings.get("password")
    read_only_query_mode = settings.get("read_only_query_mode")

    # Validate configuration
    missing_vars = []
    if not connection_string:
        logger.error("Couchbase connection string is not set")
        missing_vars.append("connection_string")
    if not username:
        logger.error("Couchbase database user is not set")
        missing_vars.append("username")
    if not password:
        logger.error("Couchbase database password is not set")
        missing_vars.append("password")


    if missing_vars:
        error_msg = f"Missing required configuration: {', '.join(missing_vars)}"
        logger.error(error_msg)
        raise ValueError(error_msg)

    try:
        logger.info("Creating Couchbase cluster connection...")
        auth = PasswordAuthenticator(username, password)

        options = ClusterOptions(auth)
        options.apply_profile("wan_development")

        cluster = Cluster(connection_string, options)
        cluster.wait_until_ready(timedelta(seconds=5))
        logger.info("Successfully connected to Couchbase cluster")

        yield AppContext(
            cluster=cluster, 
            read_only_query_mode=read_only_query_mode
        )

    except Exception as e:
        logger.error(f"Failed to connect to Couchbase: {e}")
        raise
=======
>>>>>>> 663d3dcd

    # Create MCP server inside main()
    mcp = FastMCP(MCP_SERVER_NAME, lifespan=app_lifespan)

    # Register all tools
    for tool in ALL_TOOLS:
        mcp.add_tool(tool)

<<<<<<< HEAD


# Tools

@mcp.tool()
def get_list_of_buckets_with_settings(
    ctx: Context
) -> list[str]:
    """Get the list of buckets from the Couchbase cluster, including their bucket settings.
    Returns a list of bucket setting objects.
    """
    cluster = ctx.request_context.lifespan_context.cluster
    result=[]
    try:
        bucket_manager = cluster.buckets()
        buckets = bucket_manager.get_all_buckets()
        for b in buckets:
            result.append(b)
        return result
    except Exception as e:
        logger.error(f"Error getting bucket names: {e}")
        raise e


@mcp.tool()
def get_scopes_and_collections_in_bucket(ctx: Context, bucket_name: str) -> dict[str, list[str]]:
    """Get the names of all scopes and collections for a specified bucket.
    Returns a dictionary with scope names as keys and lists of collection names as values.
    """
    cluster = ctx.request_context.lifespan_context.cluster

    try:
        bucket = cluster.bucket(bucket_name)
    except Exception as e:
        logger.error(f"Error accessing bucket: {e}")
        raise ValueError("Tool does not have access to bucket, or bucket does not exist.")
    try:
        scopes_collections = {}
        collection_manager = bucket.collections()
        scopes = collection_manager.get_all_scopes()
        for scope in scopes:
            collection_names = [c.name for c in scope.collections]
            scopes_collections[scope.name] = collection_names
        return scopes_collections
    except Exception as e:
        logger.error(f"Error getting scopes and collections: {e}")
        raise


@mcp.tool()
def get_schema_for_collection(
    ctx: Context, bucket_name: str, scope_name: str, collection_name: str
) -> dict[str, Any]:
    """Get the schema for a collection in the specified scope of a specified bucket.
    Returns a dictionary with the schema returned by running INFER on the Couchbase collection.
    """
    try:
        query = f"INFER {collection_name}"
        result = run_sql_plus_plus_query(ctx, bucket_name, scope_name, query)
        return result
    except Exception as e:
        logger.error(f"Error getting schema: {e}")
        raise


@mcp.tool()
def get_document_by_id(
    ctx: Context, bucket_name: str, scope_name: str, collection_name: str, document_id: str
) -> dict[str, Any]:
    """Get a document by its ID from the specified bucket, scope and collection."""
    cluster = ctx.request_context.lifespan_context.cluster
    try:
        bucket = cluster.bucket(bucket_name)
    except Exception as e:
        logger.error(f"Error accessing bucket: {e}")
        raise ValueError("Tool does not have access to bucket, or bucket does not exist.")
    try:
        collection = bucket.scope(scope_name).collection(collection_name)
        result = collection.get(document_id)
        return result.content_as[dict]
    except Exception as e:
        logger.error(f"Error getting document {document_id}: {e}")
        raise


@mcp.tool()
def upsert_document_by_id(
    ctx: Context,
    bucket_name: str,
    scope_name: str,
    collection_name: str,
    document_id: str,
    document_content: dict[str, Any],
) -> bool:
    """Insert or update a document in a bucket, scope and collection by its ID.
    Returns True on success, False on failure."""
    cluster = ctx.request_context.lifespan_context.cluster
    try:
        bucket = cluster.bucket(bucket_name)
    except Exception as e:
        logger.error(f"Error accessing bucket: {e}")
        raise ValueError("Tool does not have access to bucket, or bucket does not exist.")
    try:
        collection = bucket.scope(scope_name).collection(collection_name)
        collection.upsert(document_id, document_content)
        logger.info(f"Successfully upserted document {document_id}")
        return True
    except Exception as e:
        logger.error(f"Error upserting document {document_id}: {e}")
        return False


@mcp.tool()
def delete_document_by_id(
    ctx: Context, bucket_name: str, scope_name: str, collection_name: str, document_id: str
) -> bool:
    """Delete a document in a bucket, scope and collection by its ID.
    Returns True on success, False on failure."""
    cluster = ctx.request_context.lifespan_context.cluster
    try:
        bucket = cluster.bucket(bucket_name)
    except Exception as e:
        logger.error(f"Error accessing bucket: {e}")
        raise ValueError("Tool does not have access to bucket, or bucket does not exist.")
    try:
        collection = bucket.scope(scope_name).collection(collection_name)
        collection.remove(document_id)
        logger.info(f"Successfully deleted document {document_id}")
        return True
    except Exception as e:
        logger.error(f"Error deleting document {document_id}: {e}")
        return False

@mcp.tool()
def advise_index_for_sql_plus_plus_query(
    ctx: Context, bucket_name: str, scope_name: str, query: str
) -> dict[str, Any]:
    """Get an index recommendation from the SQL++ index advisor for a specified query on a specified bucket and scope.
    Returns a dictionary with the query advised on, as well as:
    1. an array of the current indexes used and their status (or a string indicating no existing indexes available)
    2. an array of recommended indexes and/or covering indexes with reasoning (or a string indicating no possible index improvements)
    """
    response = {}

    try:
        advise_query = f"ADVISE {query}"
        result = run_sql_plus_plus_query(ctx, bucket_name, scope_name, advise_query)

        if result and (advice := result[0].get("advice")):
            if (advice is not None):
                advise_info = advice.get("adviseinfo")
                if ( advise_info is not None):
                    response["current_indexes"] = advise_info.get("current_indexes", "No current indexes")
                    response["recommended_indexes"] = advise_info.get("recommended_indexes","No index recommendations available")
                    response["query"]=result[0].get("query","Query statement unavailable")
        return response
    except Exception as e:
        logger.error(f"Error running Advise on query: {e}")
        raise ValueError(f"Unable to run ADVISE on: {query} for keyspace {bucket_name}.{scope_name}") from e

@mcp.tool()
def run_sql_plus_plus_query(
    ctx: Context, bucket_name: str, scope_name: str, query: str
) -> list[dict[str, Any]]:
    """Run a SQL++ query on a scope in a specified bucket and return the results as a list of JSON objects."""
    cluster = ctx.request_context.lifespan_context.cluster
    try:
        bucket = cluster.bucket(bucket_name)
    except Exception as e:
        logger.error(f"Error accessing bucket: {e}")
        raise ValueError("Tool does not have access to bucket, or bucket does not exist.")
    read_only_query_mode = ctx.request_context.lifespan_context.read_only_query_mode
    logger.info(f"Running SQL++ queries in read-only mode: {read_only_query_mode}")

    try:
        scope = bucket.scope(scope_name)

        results = []
        # If read-only mode is enabled, check if the query is a data or structure modification query
        if read_only_query_mode:
            data_modification_query = modifies_data(parse_sqlpp(query))
            structure_modification_query = modifies_structure(parse_sqlpp(query))

            if data_modification_query:
                logger.error("Data modification query is not allowed in read-only mode")
                raise ValueError(
                    "Data modification query is not allowed in read-only mode"
                )
            if structure_modification_query:
                logger.error(
                    "Structure modification query is not allowed in read-only mode"
                )
                raise ValueError(
                    "Structure modification query is not allowed in read-only mode"
                )

        # Run the query if it is not a data or structure modification query
        if not read_only_query_mode or not (
            data_modification_query or structure_modification_query
        ):
            result = scope.query(query)
            for row in result:
                results.append(row)
            return results
    except Exception as e:
        logger.error(f"Error running query: {str(e)}", exc_info=True)
        raise
=======
    # Run the server
    mcp.run(transport=transport)
>>>>>>> 663d3dcd


if __name__ == "__main__":
    main()<|MERGE_RESOLUTION|>--- conflicted
+++ resolved
@@ -28,17 +28,7 @@
     format="%(asctime)s - %(name)s - %(levelname)s - %(message)s",
 )
 
-<<<<<<< HEAD
-
-@dataclass
-class AppContext:
-    """Context for the MCP server."""
-
-    cluster: Cluster | None = None
-    read_only_query_mode: bool = True
-=======
 logger = logging.getLogger(MCP_SERVER_NAME)
->>>>>>> 663d3dcd
 
 
 @asynccontextmanager
@@ -82,15 +72,7 @@
     envvar="CB_PASSWORD",
     help="Couchbase database password (required for operations)",
 )
-<<<<<<< HEAD
 
-=======
-@click.option(
-    "--bucket-name",
-    envvar="CB_BUCKET_NAME",
-    help="Couchbase bucket name (required for operations)",
-)
->>>>>>> 663d3dcd
 @click.option(
     "--read-only-query-mode",
     envvar="READ_ONLY_QUERY_MODE",
@@ -122,60 +104,6 @@
         "password": password,
         "read_only_query_mode": read_only_query_mode,
     }
-<<<<<<< HEAD
-    mcp.run(transport=transport)
-
-
-@asynccontextmanager
-async def app_lifespan(server: FastMCP) -> AsyncIterator[AppContext]:
-    """Initialize the Couchbase cluster and bucket for the MCP server."""
-    # Get configuration from Click context
-    settings = get_settings()
-
-    connection_string = settings.get("connection_string")
-    username = settings.get("username")
-    password = settings.get("password")
-    read_only_query_mode = settings.get("read_only_query_mode")
-
-    # Validate configuration
-    missing_vars = []
-    if not connection_string:
-        logger.error("Couchbase connection string is not set")
-        missing_vars.append("connection_string")
-    if not username:
-        logger.error("Couchbase database user is not set")
-        missing_vars.append("username")
-    if not password:
-        logger.error("Couchbase database password is not set")
-        missing_vars.append("password")
-
-
-    if missing_vars:
-        error_msg = f"Missing required configuration: {', '.join(missing_vars)}"
-        logger.error(error_msg)
-        raise ValueError(error_msg)
-
-    try:
-        logger.info("Creating Couchbase cluster connection...")
-        auth = PasswordAuthenticator(username, password)
-
-        options = ClusterOptions(auth)
-        options.apply_profile("wan_development")
-
-        cluster = Cluster(connection_string, options)
-        cluster.wait_until_ready(timedelta(seconds=5))
-        logger.info("Successfully connected to Couchbase cluster")
-
-        yield AppContext(
-            cluster=cluster, 
-            read_only_query_mode=read_only_query_mode
-        )
-
-    except Exception as e:
-        logger.error(f"Failed to connect to Couchbase: {e}")
-        raise
-=======
->>>>>>> 663d3dcd
 
     # Create MCP server inside main()
     mcp = FastMCP(MCP_SERVER_NAME, lifespan=app_lifespan)
@@ -184,218 +112,8 @@
     for tool in ALL_TOOLS:
         mcp.add_tool(tool)
 
-<<<<<<< HEAD
-
-
-# Tools
-
-@mcp.tool()
-def get_list_of_buckets_with_settings(
-    ctx: Context
-) -> list[str]:
-    """Get the list of buckets from the Couchbase cluster, including their bucket settings.
-    Returns a list of bucket setting objects.
-    """
-    cluster = ctx.request_context.lifespan_context.cluster
-    result=[]
-    try:
-        bucket_manager = cluster.buckets()
-        buckets = bucket_manager.get_all_buckets()
-        for b in buckets:
-            result.append(b)
-        return result
-    except Exception as e:
-        logger.error(f"Error getting bucket names: {e}")
-        raise e
-
-
-@mcp.tool()
-def get_scopes_and_collections_in_bucket(ctx: Context, bucket_name: str) -> dict[str, list[str]]:
-    """Get the names of all scopes and collections for a specified bucket.
-    Returns a dictionary with scope names as keys and lists of collection names as values.
-    """
-    cluster = ctx.request_context.lifespan_context.cluster
-
-    try:
-        bucket = cluster.bucket(bucket_name)
-    except Exception as e:
-        logger.error(f"Error accessing bucket: {e}")
-        raise ValueError("Tool does not have access to bucket, or bucket does not exist.")
-    try:
-        scopes_collections = {}
-        collection_manager = bucket.collections()
-        scopes = collection_manager.get_all_scopes()
-        for scope in scopes:
-            collection_names = [c.name for c in scope.collections]
-            scopes_collections[scope.name] = collection_names
-        return scopes_collections
-    except Exception as e:
-        logger.error(f"Error getting scopes and collections: {e}")
-        raise
-
-
-@mcp.tool()
-def get_schema_for_collection(
-    ctx: Context, bucket_name: str, scope_name: str, collection_name: str
-) -> dict[str, Any]:
-    """Get the schema for a collection in the specified scope of a specified bucket.
-    Returns a dictionary with the schema returned by running INFER on the Couchbase collection.
-    """
-    try:
-        query = f"INFER {collection_name}"
-        result = run_sql_plus_plus_query(ctx, bucket_name, scope_name, query)
-        return result
-    except Exception as e:
-        logger.error(f"Error getting schema: {e}")
-        raise
-
-
-@mcp.tool()
-def get_document_by_id(
-    ctx: Context, bucket_name: str, scope_name: str, collection_name: str, document_id: str
-) -> dict[str, Any]:
-    """Get a document by its ID from the specified bucket, scope and collection."""
-    cluster = ctx.request_context.lifespan_context.cluster
-    try:
-        bucket = cluster.bucket(bucket_name)
-    except Exception as e:
-        logger.error(f"Error accessing bucket: {e}")
-        raise ValueError("Tool does not have access to bucket, or bucket does not exist.")
-    try:
-        collection = bucket.scope(scope_name).collection(collection_name)
-        result = collection.get(document_id)
-        return result.content_as[dict]
-    except Exception as e:
-        logger.error(f"Error getting document {document_id}: {e}")
-        raise
-
-
-@mcp.tool()
-def upsert_document_by_id(
-    ctx: Context,
-    bucket_name: str,
-    scope_name: str,
-    collection_name: str,
-    document_id: str,
-    document_content: dict[str, Any],
-) -> bool:
-    """Insert or update a document in a bucket, scope and collection by its ID.
-    Returns True on success, False on failure."""
-    cluster = ctx.request_context.lifespan_context.cluster
-    try:
-        bucket = cluster.bucket(bucket_name)
-    except Exception as e:
-        logger.error(f"Error accessing bucket: {e}")
-        raise ValueError("Tool does not have access to bucket, or bucket does not exist.")
-    try:
-        collection = bucket.scope(scope_name).collection(collection_name)
-        collection.upsert(document_id, document_content)
-        logger.info(f"Successfully upserted document {document_id}")
-        return True
-    except Exception as e:
-        logger.error(f"Error upserting document {document_id}: {e}")
-        return False
-
-
-@mcp.tool()
-def delete_document_by_id(
-    ctx: Context, bucket_name: str, scope_name: str, collection_name: str, document_id: str
-) -> bool:
-    """Delete a document in a bucket, scope and collection by its ID.
-    Returns True on success, False on failure."""
-    cluster = ctx.request_context.lifespan_context.cluster
-    try:
-        bucket = cluster.bucket(bucket_name)
-    except Exception as e:
-        logger.error(f"Error accessing bucket: {e}")
-        raise ValueError("Tool does not have access to bucket, or bucket does not exist.")
-    try:
-        collection = bucket.scope(scope_name).collection(collection_name)
-        collection.remove(document_id)
-        logger.info(f"Successfully deleted document {document_id}")
-        return True
-    except Exception as e:
-        logger.error(f"Error deleting document {document_id}: {e}")
-        return False
-
-@mcp.tool()
-def advise_index_for_sql_plus_plus_query(
-    ctx: Context, bucket_name: str, scope_name: str, query: str
-) -> dict[str, Any]:
-    """Get an index recommendation from the SQL++ index advisor for a specified query on a specified bucket and scope.
-    Returns a dictionary with the query advised on, as well as:
-    1. an array of the current indexes used and their status (or a string indicating no existing indexes available)
-    2. an array of recommended indexes and/or covering indexes with reasoning (or a string indicating no possible index improvements)
-    """
-    response = {}
-
-    try:
-        advise_query = f"ADVISE {query}"
-        result = run_sql_plus_plus_query(ctx, bucket_name, scope_name, advise_query)
-
-        if result and (advice := result[0].get("advice")):
-            if (advice is not None):
-                advise_info = advice.get("adviseinfo")
-                if ( advise_info is not None):
-                    response["current_indexes"] = advise_info.get("current_indexes", "No current indexes")
-                    response["recommended_indexes"] = advise_info.get("recommended_indexes","No index recommendations available")
-                    response["query"]=result[0].get("query","Query statement unavailable")
-        return response
-    except Exception as e:
-        logger.error(f"Error running Advise on query: {e}")
-        raise ValueError(f"Unable to run ADVISE on: {query} for keyspace {bucket_name}.{scope_name}") from e
-
-@mcp.tool()
-def run_sql_plus_plus_query(
-    ctx: Context, bucket_name: str, scope_name: str, query: str
-) -> list[dict[str, Any]]:
-    """Run a SQL++ query on a scope in a specified bucket and return the results as a list of JSON objects."""
-    cluster = ctx.request_context.lifespan_context.cluster
-    try:
-        bucket = cluster.bucket(bucket_name)
-    except Exception as e:
-        logger.error(f"Error accessing bucket: {e}")
-        raise ValueError("Tool does not have access to bucket, or bucket does not exist.")
-    read_only_query_mode = ctx.request_context.lifespan_context.read_only_query_mode
-    logger.info(f"Running SQL++ queries in read-only mode: {read_only_query_mode}")
-
-    try:
-        scope = bucket.scope(scope_name)
-
-        results = []
-        # If read-only mode is enabled, check if the query is a data or structure modification query
-        if read_only_query_mode:
-            data_modification_query = modifies_data(parse_sqlpp(query))
-            structure_modification_query = modifies_structure(parse_sqlpp(query))
-
-            if data_modification_query:
-                logger.error("Data modification query is not allowed in read-only mode")
-                raise ValueError(
-                    "Data modification query is not allowed in read-only mode"
-                )
-            if structure_modification_query:
-                logger.error(
-                    "Structure modification query is not allowed in read-only mode"
-                )
-                raise ValueError(
-                    "Structure modification query is not allowed in read-only mode"
-                )
-
-        # Run the query if it is not a data or structure modification query
-        if not read_only_query_mode or not (
-            data_modification_query or structure_modification_query
-        ):
-            result = scope.query(query)
-            for row in result:
-                results.append(row)
-            return results
-    except Exception as e:
-        logger.error(f"Error running query: {str(e)}", exc_info=True)
-        raise
-=======
     # Run the server
     mcp.run(transport=transport)
->>>>>>> 663d3dcd
 
 
 if __name__ == "__main__":
