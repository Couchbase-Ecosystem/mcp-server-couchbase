--- conflicted
+++ resolved
@@ -176,72 +176,6 @@
         except Exception as e:
             logger.error(f"Error importing tool module '{mod_name}': {e}")
 
-<<<<<<< HEAD
-=======
-@mcp.tool()
-def delete_document_by_id(
-    ctx: Context, bucket_name: str, scope_name: str, collection_name: str, document_id: str
-) -> bool:
-    """Delete a document in a bucket, scope and collection by its ID.
-    Returns True on success, False on failure."""
-    cluster = ctx.request_context.lifespan_context.cluster
-    try:
-        bucket = cluster.bucket(bucket_name)
-    except Exception as e:
-        logger.error(f"Error accessing bucket: {e}")
-        raise ValueError("Tool does not have access to bucket, or bucket does not exist.")
-    try:
-        collection = bucket.scope(scope_name).collection(collection_name)
-        collection.remove(document_id)
-        logger.info(f"Successfully deleted document {document_id}")
-        return True
-    except Exception as e:
-        logger.error(f"Error deleting document {document_id}: {e}")
-        return False
-
-@mcp.tool()
-def advise_index_for_sql_plus_plus_query(
-    ctx: Context, bucket_name: str, scope_name: str, query: str
-) -> dict[str, Any]:
-    """Get an index recommendation from the SQL++ index advisor for a specified query on a specified bucket and scope.
-    Returns a dictionary with the query advised on, as well as:
-    1. an array of the current indexes used and their status (or a string indicating no existing indexes available)
-    2. an array of recommended indexes and/or covering indexes with reasoning (or a string indicating no possible index improvements)
-    """
-    response = {}
-
-    try:
-        advise_query = f"ADVISE {query}"
-        result = run_sql_plus_plus_query(ctx, bucket_name, scope_name, advise_query)
-
-        if result and (advice := result[0].get("advice")):
-            if (advice is not None):
-                advise_info = advice.get("adviseinfo")
-                if ( advise_info is not None):
-                    response["current_indexes"] = advise_info.get("current_indexes", "No current indexes")
-                    response["recommended_indexes"] = advise_info.get("recommended_indexes","No index recommendations available")
-                    response["query"]=result[0].get("query","Query statement unavailable")
-        return response
-    except Exception as e:
-        logger.error(f"Error running Advise on query: {e}")
-        raise ValueError(f"Unable to run ADVISE on: {query} for keyspace {bucket_name}.{scope_name}") from e
-
-@mcp.tool()
-def run_sql_plus_plus_query(
-    ctx: Context, bucket_name: str, scope_name: str, query: str
-) -> list[dict[str, Any]]:
-    """Run a SQL++ query on a scope in a specified bucket and return the results as a list of JSON objects."""
-    cluster = ctx.request_context.lifespan_context.cluster
-    try:
-        bucket = cluster.bucket(bucket_name)
-    except Exception as e:
-        logger.error(f"Error accessing bucket: {e}")
-        raise ValueError("Tool does not have access to bucket, or bucket does not exist.")
-    read_only_query_mode = ctx.request_context.lifespan_context.read_only_query_mode
-    logger.info(f"Running SQL++ queries in read-only mode: {read_only_query_mode}")
->>>>>>> 08a3334d
-
-
 
 if __name__ == "__main__":
     importlib.import_module("tools") #load default tools
