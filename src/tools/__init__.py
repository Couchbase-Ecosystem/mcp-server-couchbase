--- conflicted
+++ resolved
@@ -22,23 +22,13 @@
 from .server import (
     get_scopes_and_collections_in_bucket,
     get_server_configuration_status,
-<<<<<<< HEAD
-    test_connection,
-    get_list_of_buckets_with_settings,
-=======
     test_cluster_connection,
->>>>>>> 23715ff4
 )
 
 # List of all tools for easy registration
 ALL_TOOLS = [
     get_server_configuration_status,
-<<<<<<< HEAD
-    test_connection,
-    get_list_of_buckets_with_settings,
-=======
     test_cluster_connection,
->>>>>>> 23715ff4
     get_scopes_and_collections_in_bucket,
     get_document_by_id,
     upsert_document_by_id,
@@ -51,12 +41,7 @@
 __all__ = [
     # Individual tools
     "get_server_configuration_status",
-<<<<<<< HEAD
-    "test_connection",
-    "get_list_of_buckets_with_settings",
-=======
     "test_cluster_connection",
->>>>>>> 23715ff4
     "get_scopes_and_collections_in_bucket",
     "get_document_by_id",
     "upsert_document_by_id",
