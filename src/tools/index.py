"""
Tools for index operations.

This module contains tools for listing and managing indexes in the Couchbase cluster and getting index recommendations using the Couchbase Index Advisor.
"""

import logging
from typing import Any

from mcp.server.fastmcp import Context

<<<<<<< HEAD
from tools.query import run_cluster_query
from utils.config import get_settings
=======
from tools.query import run_sql_plus_plus_query
>>>>>>> 28620e91
from utils.constants import MCP_SERVER_NAME
from utils.index_utils import fetch_indexes_from_rest_api

logger = logging.getLogger(f"{MCP_SERVER_NAME}.tools.index")


def get_index_advisor_recommendations(
    ctx: Context, bucket_name: str, scope_name: str, query: str
) -> dict[str, Any]:
    """Get index recommendations from Couchbase Index Advisor for a given SQL++ query.

    The Index Advisor analyzes the query and provides recommendations for optimal indexes.
    This tool works with SELECT, UPDATE, DELETE, or MERGE queries.
    The queries will be run on the specified scope in the specified bucket.

    Returns a dictionary with:
    - current_used_indexes: Array of currently used indexes (if any)
    - recommended_indexes: Array of recommended secondary indexes (if any)
    - recommended_covering_indexes: Array of recommended covering indexes (if any)

    Each index object contains:
    - index: The CREATE INDEX SQL++ command
    - statements: Array of statement objects with the query and run count
    """
    try:
        # Build the ADVISOR query
        advisor_query = f"SELECT ADVISOR('{query}') AS advisor_result"

        logger.info("Running Index Advisor for the provided query")

        # Execute the ADVISOR function at cluster level using run_cluster_query
        advisor_results = run_sql_plus_plus_query(
            ctx, bucket_name, scope_name, advisor_query
        )

        if not advisor_results:
            return {
                "message": "No recommendations available",
                "current_used_indexes": [],
                "recommended_indexes": [],
                "recommended_covering_indexes": [],
            }

        # The result is wrapped in advisor_result key
        advisor_data = advisor_results[0].get("advisor_result", {})

        # Extract the relevant fields with defaults
        response = {
            "current_used_indexes": advisor_data.get("current_used_indexes", []),
            "recommended_indexes": advisor_data.get("recommended_indexes", []),
            "recommended_covering_indexes": advisor_data.get(
                "recommended_covering_indexes", []
            ),
        }

        # Add summary information for better user experience
        response["summary"] = {
            "current_indexes_count": len(response["current_used_indexes"]),
            "recommended_indexes_count": len(response["recommended_indexes"]),
            "recommended_covering_indexes_count": len(
                response["recommended_covering_indexes"]
            ),
            "has_recommendations": bool(
                response["recommended_indexes"]
                or response["recommended_covering_indexes"]
            ),
        }

        logger.info(
            f"Index Advisor completed. Found {response['summary']['recommended_indexes_count']} recommended indexes"
        )

        return response

    except Exception as e:
        logger.error(f"Error running Index Advisor: {e!s}", exc_info=True)
        raise


def list_indexes(
    ctx: Context,
    bucket_name: str | None = None,
    scope_name: str | None = None,
    collection_name: str | None = None,
) -> list[dict[str, Any]]:
    """List all indexes in the cluster with optional filtering by bucket, scope, and collection.
    Returns a list of indexes with their names and CREATE INDEX definitions.
    Uses the Index Service REST API (/getIndexStatus) to retrieve index information directly.

    Args:
        ctx: MCP context for cluster connection
        bucket_name: Optional bucket name to filter indexes
        scope_name: Optional scope name to filter indexes (requires bucket_name)
        collection_name: Optional collection name to filter indexes (requires bucket_name and scope_name)

    Returns:
        List of dictionaries with keys: name (str), definition (str)
    """
    try:
        # Validate scope and collection requirements
        if scope_name and not bucket_name:
            raise ValueError("bucket_name is required when filtering by scope_name")
        if collection_name and (not bucket_name or not scope_name):
            raise ValueError(
                "bucket_name and scope_name are required when filtering by collection_name"
            )

        # Get connection settings
        settings = get_settings()
        connection_string = settings.get("connection_string")
        username = settings.get("username")
        password = settings.get("password")
        ca_cert_path = settings.get("ca_cert_path")

        if not connection_string or not username or not password:
            raise ValueError(
                "Missing required connection settings: connection_string, username, or password"
            )

        # Fetch indexes from REST API
        logger.info(
            f"Fetching indexes from REST API for bucket={bucket_name}, "
            f"scope={scope_name}, collection={collection_name}"
        )

        raw_indexes = fetch_indexes_from_rest_api(
            connection_string,
            username,
            password,
            bucket_name=bucket_name,
            scope_name=scope_name,
            collection_name=collection_name,
            ca_cert_path=ca_cert_path,
        )

        # Process and format the results
        indexes = []
        for idx in raw_indexes:
            name = idx.get("name", "")
            definition = idx.get("definition", "")

            # Skip if no name
            if not name:
                continue

            # Clean up definition (remove surrounding quotes and escape characters)
            clean_definition = ""
            if isinstance(definition, str) and definition:
                clean_definition = definition.strip('"').replace('\\"', '"')

            # Build the result
            index_info = {
                "name": name,
            }

            # Add definition if available
            if clean_definition:
                index_info["definition"] = clean_definition

            indexes.append(index_info)

        logger.info(f"Found {len(indexes)} indexes from REST API")
        return indexes

    except Exception as e:
        logger.error(f"Error listing indexes: {e}", exc_info=True)
        raise<|MERGE_RESOLUTION|>--- conflicted
+++ resolved
@@ -9,12 +9,8 @@
 
 from mcp.server.fastmcp import Context
 
-<<<<<<< HEAD
-from tools.query import run_cluster_query
+from tools.query import run_sql_plus_plus_query
 from utils.config import get_settings
-=======
-from tools.query import run_sql_plus_plus_query
->>>>>>> 28620e91
 from utils.constants import MCP_SERVER_NAME
 from utils.index_utils import fetch_indexes_from_rest_api
 
@@ -45,7 +41,7 @@
 
         logger.info("Running Index Advisor for the provided query")
 
-        # Execute the ADVISOR function at cluster level using run_cluster_query
+        # Execute the ADVISOR function at cluster level using run_sql_plus_plus_query
         advisor_results = run_sql_plus_plus_query(
             ctx, bucket_name, scope_name, advisor_query
         )
